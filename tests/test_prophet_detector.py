--- conflicted
+++ resolved
@@ -63,21 +63,12 @@
     def test_pre_process_data_constant(self):
         input_data = pd.DataFrame(
             [
-<<<<<<< HEAD
-                {"time": 1644350400, "count": 2.0},
-                {"time": 1644350700, "count": 2.0},
-                {"time": 1644351000, "count": 2.0},
-                {"time": 1644351300, "count": 2.0},
-                {"time": 1644351600, "count": 2.0},
-                {"time": 1644351900, "count": 2.0},
-=======
                 {"time": "2022-02-08T20:00+00:00", "count": 1.0},
                 {"time": "2022-02-08T20:05+00:00", "count": 1.0},
                 {"time": "2022-02-08T20:10+00:00", "count": 1.0},
                 {"time": "2022-02-08T20:15+00:00", "count": 1.0},
                 {"time": "2022-02-08T20:20+00:00", "count": 1.0},
                 {"time": "2022-02-08T20:25+00:00", "count": 1.0},
->>>>>>> 7f582f48
             ]
         )
         expected = pd.DataFrame(
