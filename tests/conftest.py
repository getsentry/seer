--- conflicted
+++ resolved
@@ -5,13 +5,8 @@
 from sqlalchemy import text
 from sqlalchemy.ext.asyncio import create_async_engine
 
-<<<<<<< HEAD
-from seer.bootup import CELERY_CONFIG
-=======
-from seer.bootup import bootup
->>>>>>> fc0dd27a
+from seer.bootup import CELERY_CONFIG, bootup
 from seer.db import Session, db
-from seer.tasks import AsyncSession
 
 
 @pytest.fixture(autouse=True, scope="session")
@@ -33,6 +28,7 @@
     )
 
     with app.app_context():
+        db.metadata.drop_all(bind=db.engine)
         with Session() as session:
             session.execute(text("CREATE EXTENSION IF NOT EXISTS vector"))
             session.commit()
@@ -44,10 +40,6 @@
             db.metadata.drop_all(bind=db.engine)
 
 
-# @pytest.fixture(autouse=True)
-# def manage_async_errors():
-# asyncio.events.get_event_loop().set_exception_handler()
-
 pytest_plugins = (
     "pytest_asyncio",
     "celery.contrib.pytest",
