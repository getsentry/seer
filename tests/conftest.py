import os
from typing import Any

import johen
import pytest
from flask import Flask
from johen.generators import pydantic, sqlalchemy
from sqlalchemy import text

from celery_app.config import CeleryConfig
from seer.bootup import bootup, stub_module
from seer.configuration import configuration_test_module
from seer.db import Session, db
from seer.dependency_injection import Module, inject, resolve
from seer.inference_models import reset_loading_state


@pytest.fixture
def test_module() -> Module:
    return stub_module


<<<<<<< HEAD
@pytest.fixture(autouse=True, scope="session")
def configure_environment():
    os.environ["DATABASE_URL"] = os.environ["DATABASE_URL"].replace("db", "test-db")
    os.environ["LANGFUSE_HOST"] = ""  # disable Langfuse logging for tests


=======
>>>>>>> e888acc6
@pytest.fixture(autouse=True)
def setup_app(test_module: Module):
    with configuration_test_module, test_module:
        reset_loading_state()
        bootup(start_model_loading=False, integrations=[])
        app = resolve(Flask)

        # Clean up and recreate the database using the `create_all` rather than invoking migrations over and over
        # is much more efficient in practice.
        with app.app_context():
            db.metadata.drop_all(bind=db.engine)
            with Session() as session:
                session.execute(text("CREATE EXTENSION IF NOT EXISTS vector"))
                session.commit()
            db.metadata.create_all(bind=db.engine)

            try:
                yield
            finally:
                db.metadata.drop_all(bind=db.engine)


pytest_plugins = (
    "pytest_asyncio",
    "celery.contrib.pytest",
)


@pytest.fixture(scope="session")
@inject
# The pytest celery plugin depends on putting the celery config into a pytest fixture, so we inject it
# and return it to place it in fixture namespace.
def celery_config(setup_app: Any, celery_config: CeleryConfig):
    return celery_config


@pytest.fixture(autouse=True)
def reset_environ():
    old_env = os.environ
    os.environ = dict(**old_env)
    try:
        yield
    finally:
        os.environ = old_env


johen.global_config["matchers"].extend(
    [
        pydantic.generate_pydantic_instances,
        sqlalchemy.generate_sqlalchemy_instance,
    ]
)<|MERGE_RESOLUTION|>--- conflicted
+++ resolved
@@ -20,15 +20,11 @@
     return stub_module
 
 
-<<<<<<< HEAD
 @pytest.fixture(autouse=True, scope="session")
 def configure_environment():
-    os.environ["DATABASE_URL"] = os.environ["DATABASE_URL"].replace("db", "test-db")
     os.environ["LANGFUSE_HOST"] = ""  # disable Langfuse logging for tests
 
-
-=======
->>>>>>> e888acc6
+    
 @pytest.fixture(autouse=True)
 def setup_app(test_module: Module):
     with configuration_test_module, test_module:
