--- conflicted
+++ resolved
@@ -665,7 +665,6 @@
 
         mock_post.assert_called_once_with(expected_url, headers=ANY, json=expected_params)
 
-<<<<<<< HEAD
         assert result == "https://github.com/sentry/sentry/pull/12345#issuecomment-1"
 
     @patch("seer.automation.codebase.repo_client.requests.post")
@@ -703,6 +702,4 @@
 
         mock_post.assert_called_once_with(expected_url, headers=ANY, json=comment)
 
-=======
->>>>>>> 13dcc909
         assert result == "https://github.com/sentry/sentry/pull/12345#issuecomment-1"