--- conflicted
+++ resolved
@@ -42,24 +42,11 @@
         assert output.causes[0].actionability == 1.0
         assert output.causes[0].code_context is None
 
-<<<<<<< HEAD
     def test_root_cause_code_context_response_parsing(self, component, mock_gpt_agent):
         mock_gpt_agent.return_value.run.side_effect = [
             "Anything really",
-            "<potential_root_causes><potential_cause likelihood='0.9' actionability='1.0'><title>Missing Null Check</title><description>The root cause of the issue is ...</description><code_context><code_snippet><title>Add Null Check</title><description>This fix involves adding ...</description><code file_path='some/app/path.py'>def foo():</code></code_snippet></code_context></potential_cause></potential_root_causes>",
+            "<potential_root_causes><potential_cause likelihood='0.9' actionability='1.0'><title>Missing Null Check</title><description>The root cause of the issue is ...</description><code_context><code_snippet><title>Add Null Check</title><description>This fix involves adding ...</description><code file_path='some/app/path.py' repo_name='owner/repo'>def foo():</code></code_snippet></code_context></potential_cause></potential_root_causes>",
         ]
-=======
-    def test_root_cause_code_context_response_parsing(
-        self, component, mock_gpt_agent, mock_gpt_client
-    ):
-        mock_gpt_agent.return_value.run.return_value = "<potential_root_causes><potential_cause likelihood='0.9' actionability='1.0'><title>Missing Null Check</title><description>The root cause of the issue is ...</description><code_context><code_snippet><title>Add Null Check</title><description>This fix involves adding ...</description><code file_path='some/app/path.py' repo_name='owner/repo'>def foo():</code></code_snippet></code_context></potential_cause></potential_root_causes>"
-        mock_gpt_client.return_value.completion.return_value = (
-            MagicMock(
-                content="<potential_root_causes><potential_cause likelihood='0.9' actionability='1.0'><title>Missing Null Check</title><description>The root cause of the issue is ...</description><code_context><code_snippet><title>Add Null Check</title><description>This fix involves adding ...</description><code file_path='some/app/path.py' repo_name='owner/repo'>def foo():</code></code_snippet></code_context></potential_cause></potential_root_causes>"
-            ),
-            None,
-        )
->>>>>>> 16d87b17
 
         output = component.invoke(MagicMock())
 
