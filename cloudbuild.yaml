steps:
- name: 'gcr.io/cloud-builders/gsutil'
<<<<<<< HEAD
  args: ['cp', 'gs://tmp_tillman/models/*', './models']
=======
  args: ['cp', '-r', 'gs://tmp_tillman/models/*', './models']
>>>>>>> a40867a5

- name: 'gcr.io/cloud-builders/docker'
  args: [ 'build', '-t', 'us.gcr.io/sentryio/seer:$COMMIT_SHA', '.' ]

# This is needed for Freight to find matching builds
images: ['us.gcr.io/sentryio/seer:$COMMIT_SHA']<|MERGE_RESOLUTION|>--- conflicted
+++ resolved
@@ -1,10 +1,6 @@
 steps:
 - name: 'gcr.io/cloud-builders/gsutil'
-<<<<<<< HEAD
-  args: ['cp', 'gs://tmp_tillman/models/*', './models']
-=======
   args: ['cp', '-r', 'gs://tmp_tillman/models/*', './models']
->>>>>>> a40867a5
 
 - name: 'gcr.io/cloud-builders/docker'
   args: [ 'build', '-t', 'us.gcr.io/sentryio/seer:$COMMIT_SHA', '.' ]
