#
# This file is autogenerated by pip-compile with Python 3.11
# by the following command:
#
#    pip-compile --output-file=requirements.txt --strip-extras requirements-constraints.txt
#
aiohappyeyeballs==2.4.3
    # via aiohttp
<<<<<<< HEAD
aiohttp==3.10.10
=======
aiohttp==3.10.9
>>>>>>> eb0ee495
    # via
    #   -r requirements-constraints.txt
    #   datasets
    #   fsspec
aiosignal==1.3.1
    # via aiohttp
alembic==1.13.3
    # via
    #   flask-migrate
    #   pytest-alembic
amqp==5.2.0
    # via kombu
annotated-types==0.7.0
    # via pydantic
anthropic==0.34.2
    # via -r requirements-constraints.txt
anyio==4.6.2.post1
    # via
    #   anthropic
    #   httpx
    #   langfuse
    #   openai
    #   starlette
    #   watchfiles
asgiref==3.8.1
    # via openapi-core
attrs==24.2.0
    # via
    #   aiohttp
    #   jsonschema
    #   referencing
backoff==2.2.1
    # via
    #   langfuse
    #   posthog
bcrypt==4.2.0
    # via chromadb
billiard==4.2.1
    # via celery
blinker==1.8.2
    # via sentry-sdk
build==1.2.2.post1
    # via pip-tools
cachetools==5.5.0
    # via google-auth
celery==5.3.6
    # via -r requirements-constraints.txt
celery-stubs==0.1.3
    # via -r requirements-constraints.txt
certifi==2024.8.30
    # via
    #   -r requirements-constraints.txt
    #   httpcore
    #   httpx
    #   pulsar-client
    #   requests
    #   sentry-sdk
cffi==1.17.1
    # via
    #   cryptography
    #   pynacl
charset-normalizer==2.1.1
    # via
    #   -r requirements-constraints.txt
    #   requests
chroma-hnswlib==0.7.3
    # via chromadb
chromadb==0.4.14
    # via -r requirements-constraints.txt
click==8.1.7
    # via
    #   -r requirements-constraints.txt
    #   celery
    #   click-didyoumean
    #   click-plugins
    #   click-repl
    #   flask
    #   nltk
    #   pip-tools
    #   typer
    #   uvicorn
click-didyoumean==0.3.1
    # via celery
click-plugins==1.1.1
    # via celery
click-repl==0.3.0
    # via celery
cmdstanpy==1.2.4
    # via prophet
coloredlogs==15.0.1
    # via
    #   onnxruntime
    #   optimum
contourpy==1.1.1
    # via
    #   -r requirements-constraints.txt
    #   matplotlib
convertdate==2.4.0
    # via -r requirements-constraints.txt
covdefaults==2.3.0
    # via -r requirements-constraints.txt
<<<<<<< HEAD
coverage==7.6.3
=======
coverage==7.6.2
>>>>>>> eb0ee495
    # via
    #   covdefaults
    #   pytest-cov
cryptography==43.0.3
    # via
    #   -r requirements-constraints.txt
    #   pyjwt
cycler==0.11.0
    # via
    #   -r requirements-constraints.txt
    #   matplotlib
cython==3.0.2
    # via -r requirements-constraints.txt
datasets==3.0.1
    # via optimum
deprecated==1.2.14
    # via pygithub
dill==0.3.8
    # via
    #   datasets
    #   multiprocess
distro==1.9.0
    # via
    #   anthropic
    #   openai
docstring-parser==0.16
    # via google-cloud-aiplatform
ephem==4.1.4
    # via
    #   -r requirements-constraints.txt
    #   lunarcalendar
fastapi==0.115.2
    # via chromadb
filelock==3.12.2
    # via
    #   -r requirements-constraints.txt
    #   datasets
    #   huggingface-hub
    #   torch
    #   transformers
flask==2.2.5
    # via
    #   -r requirements-constraints.txt
    #   flask-migrate
    #   flask-sqlalchemy
    #   sentry-sdk
    #   types-flask-migrate
flask-migrate==4.0.7
    # via -r requirements-constraints.txt
flask-sqlalchemy==3.1.1
    # via
    #   -r requirements-constraints.txt
    #   flask-migrate
    #   types-flask-migrate
flatbuffers==24.3.25
    # via onnxruntime
fonttools==4.43.0
    # via
    #   -r requirements-constraints.txt
    #   matplotlib
frozenlist==1.4.1
    # via
    #   aiohttp
    #   aiosignal
fsspec==2023.6.0
    # via
    #   -r requirements-constraints.txt
    #   datasets
    #   huggingface-hub
    #   torch
google-api-core==2.21.0
    # via
    #   google-cloud-aiplatform
    #   google-cloud-bigquery
    #   google-cloud-core
    #   google-cloud-resource-manager
    #   google-cloud-secret-manager
    #   google-cloud-storage
google-auth==2.35.0
    # via
    #   anthropic
    #   google-api-core
    #   google-cloud-aiplatform
    #   google-cloud-bigquery
    #   google-cloud-core
    #   google-cloud-resource-manager
    #   google-cloud-secret-manager
    #   google-cloud-storage
google-cloud-aiplatform==1.70.0
    # via -r requirements-constraints.txt
google-cloud-bigquery==3.26.0
    # via google-cloud-aiplatform
google-cloud-core==2.4.1
    # via
    #   google-cloud-bigquery
    #   google-cloud-storage
google-cloud-resource-manager==1.12.5
    # via google-cloud-aiplatform
google-cloud-secret-manager==2.20.2
    # via -r requirements-constraints.txt
google-cloud-storage==2.18.2
    # via
    #   -r requirements-constraints.txt
    #   google-cloud-aiplatform
google-crc32c==1.6.0
    # via
    #   google-cloud-storage
    #   google-resumable-media
google-resumable-media==2.7.2
    # via
    #   google-cloud-bigquery
    #   google-cloud-storage
googleapis-common-protos==1.65.0
    # via
    #   google-api-core
    #   grpc-google-iam-v1
    #   grpcio-status
grpc-google-iam-v1==0.13.1
    # via
    #   google-cloud-resource-manager
    #   google-cloud-secret-manager
grpc-stubs==1.53.0.5
    # via sentry-protos
<<<<<<< HEAD
grpcio==1.67.0
=======
grpcio==1.66.2
>>>>>>> eb0ee495
    # via
    #   chromadb
    #   google-api-core
    #   googleapis-common-protos
    #   grpc-google-iam-v1
    #   grpc-stubs
    #   grpcio-health-checking
    #   grpcio-reflection
    #   grpcio-status
    #   sentry-protos
<<<<<<< HEAD
grpcio-health-checking==1.67.0
    # via -r requirements-constraints.txt
grpcio-reflection==1.67.0
    # via -r requirements-constraints.txt
grpcio-status==1.67.0
=======
grpcio-health-checking==1.66.2
    # via -r requirements-constraints.txt
grpcio-reflection==1.66.2
    # via -r requirements-constraints.txt
grpcio-status==1.66.2
>>>>>>> eb0ee495
    # via google-api-core
gunicorn==22.0.0
    # via -r requirements-constraints.txt
h11==0.14.0
    # via
    #   httpcore
    #   uvicorn
holidays==0.31
<<<<<<< HEAD
    # via -r requirements-constraints.txt
=======
    # via
    #   -r requirements-constraints.txt
    #   prophet
>>>>>>> eb0ee495
httpcore==1.0.6
    # via httpx
httptools==0.6.4
    # via uvicorn
httpx==0.27.2
    # via
    #   anthropic
    #   langfuse
    #   openai
<<<<<<< HEAD
huggingface-hub==0.26.0
=======
huggingface-hub==0.25.2
>>>>>>> eb0ee495
    # via
    #   datasets
    #   optimum
    #   sentence-transformers
    #   tokenizers
    #   transformers
humanfriendly==10.0
    # via coloredlogs
idna==3.10
    # via
    #   -r requirements-constraints.txt
    #   anyio
    #   httpx
    #   langfuse
    #   requests
    #   yarl
importlib-resources==6.0.1
    # via
    #   -r requirements-constraints.txt
    #   chromadb
    #   prophet
iniconfig==2.0.0
    # via pytest
isodate==0.7.2
    # via openapi-core
itsdangerous==2.1.2
    # via
    #   -r requirements-constraints.txt
    #   flask
jinja2==3.1.4
    # via
    #   -r requirements-constraints.txt
    #   flask
    #   torch
jiter==0.6.1
    # via
    #   anthropic
    #   openai
joblib==1.3.2
    # via
    #   -r requirements-constraints.txt
    #   nltk
    #   scikit-learn
johen==0.1.5
    # via -r requirements-constraints.txt
jsonschema==4.23.0
    # via
    #   openapi-core
    #   openapi-schema-validator
    #   openapi-spec-validator
jsonschema-path==0.3.3
    # via openapi-spec-validator
jsonschema-spec==0.2.4
    # via openapi-core
jsonschema-specifications==2023.7.1
    # via
    #   jsonschema
    #   openapi-schema-validator
kiwisolver==1.4.5
    # via
    #   -r requirements-constraints.txt
    #   matplotlib
kombu==5.4.2
    # via celery
langfuse @ git+https://github.com/jennmueng/langfuse-python.git@9d9350de1e4e84fa548fe84f82c1b826be17956e
    # via -r requirements-constraints.txt
lazy-object-proxy==1.10.0
    # via openapi-spec-validator
llvmlite==0.43.0
    # via numba
lunarcalendar==0.0.9
    # via -r requirements-constraints.txt
mako==1.3.5
    # via alembic
markdown-it-py==3.0.0
    # via rich
markupsafe==2.1.3
    # via
    #   -r requirements-constraints.txt
    #   jinja2
    #   mako
    #   sentry-sdk
    #   werkzeug
matplotlib==3.9.2
    # via
    #   prophet
    #   seaborn
mdurl==0.1.2
    # via markdown-it-py
monotonic==1.6
    # via posthog
more-itertools==10.5.0
    # via openapi-core
mpmath==1.3.0
    # via
    #   -r requirements-constraints.txt
    #   sympy
multidict==6.1.0
    # via
    #   aiohttp
    #   yarl
multiprocess==0.70.16
    # via datasets
mypy==1.8.0
    # via
    #   -r requirements-constraints.txt
    #   celery-stubs
mypy-extensions==1.0.0
    # via
    #   -r requirements-constraints.txt
    #   mypy
networkx==3.1
    # via
    #   -r requirements-constraints.txt
    #   torch
nltk==3.9.1
    # via sentence-transformers
numba==0.60.0
    # via stumpy
numpy==1.26.1
    # via
    #   -r requirements-constraints.txt
    #   chroma-hnswlib
    #   chromadb
    #   cmdstanpy
    #   contourpy
    #   datasets
    #   matplotlib
    #   numba
    #   onnx
    #   onnxruntime
    #   optimum
    #   pandas
    #   pandas-stubs
    #   patsy
    #   pgvector
    #   prophet
    #   pyarrow
    #   scikit-learn
    #   scipy
    #   seaborn
    #   sentence-transformers
    #   shapely
    #   simdkalman
    #   stanio
    #   statsmodels
    #   stumpy
    #   transformers
onnx==1.16.0
    # via -r requirements-constraints.txt
onnxruntime==1.19.2
    # via chromadb
<<<<<<< HEAD
openai==1.52.0
=======
openai==1.51.2
>>>>>>> eb0ee495
    # via -r requirements-constraints.txt
openapi-core==0.18.2
    # via -r requirements-constraints.txt
openapi-schema-validator==0.6.2
    # via
    #   openapi-core
    #   openapi-spec-validator
openapi-spec-validator==0.7.1
    # via openapi-core
optimum==1.16.2
    # via -r requirements-constraints.txt
overrides==7.7.0
    # via chromadb
packaging==23.2
    # via
    #   -r requirements-constraints.txt
    #   build
    #   datasets
    #   google-cloud-aiplatform
    #   google-cloud-bigquery
    #   gunicorn
    #   huggingface-hub
    #   langfuse
    #   matplotlib
    #   onnxruntime
    #   optimum
    #   pytest
    #   statsmodels
    #   transformers
pandas==2.0.3
    # via
    #   -r requirements-constraints.txt
    #   cmdstanpy
    #   datasets
    #   prophet
    #   seaborn
    #   statsmodels
pandas-stubs==2.1.4.231227
    # via -r requirements-constraints.txt
parse==1.20.2
    # via openapi-core
pathable==0.4.3
    # via
    #   jsonschema-path
    #   jsonschema-spec
patsy==0.5.3
    # via
    #   -r requirements-constraints.txt
    #   statsmodels
pgvector==0.2.4
    # via -r requirements-constraints.txt
pillow==10.3.0
    # via
    #   -r requirements-constraints.txt
    #   matplotlib
    #   sentence-transformers
pip-tools==7.4.1
    # via -r requirements-constraints.txt
pluggy==1.5.0
    # via pytest
posthog==3.7.0
    # via chromadb
prompt-toolkit==3.0.48
    # via click-repl
propcache==0.2.0
    # via yarl
<<<<<<< HEAD
=======
prophet==1.1.6
    # via -r requirements-constraints.txt
>>>>>>> eb0ee495
proto-plus==1.24.0
    # via
    #   -r requirements-constraints.txt
    #   google-api-core
    #   google-cloud-aiplatform
    #   google-cloud-resource-manager
    #   google-cloud-secret-manager
protobuf==5.28.2
    # via
    #   -r requirements-constraints.txt
    #   google-api-core
    #   google-cloud-aiplatform
    #   google-cloud-resource-manager
    #   google-cloud-secret-manager
    #   googleapis-common-protos
    #   grpc-google-iam-v1
    #   grpcio-health-checking
    #   grpcio-reflection
    #   grpcio-status
    #   onnx
    #   onnxruntime
    #   proto-plus
    #   sentry-protos
    #   transformers
psycopg==3.1.18
    # via -r requirements-constraints.txt
pulsar-client==3.5.0
    # via chromadb
pyarrow==17.0.0
    # via datasets
pyasn1==0.6.1
    # via
    #   pyasn1-modules
    #   rsa
pyasn1-modules==0.4.1
    # via google-auth
pycparser==2.22
    # via cffi
pydantic==2.6.4
    # via
    #   -r requirements-constraints.txt
    #   anthropic
    #   chromadb
    #   fastapi
    #   google-cloud-aiplatform
    #   langfuse
    #   openai
    #   pydantic-xml
pydantic-core==2.16.3
    # via
    #   pydantic
    #   pydantic-xml
pydantic-xml==2.13.1
    # via -r requirements-constraints.txt
pygithub==2.1.1
    # via -r requirements-constraints.txt
pygments==2.18.0
    # via rich
pyjwt==2.9.0
    # via pygithub
pymeeus==0.5.12
    # via
    #   -r requirements-constraints.txt
    #   convertdate
pynacl==1.5.0
    # via pygithub
pyparsing==3.0.9
    # via
    #   -r requirements-constraints.txt
    #   matplotlib
pypika==0.48.9
    # via chromadb
pyproject-hooks==1.2.0
    # via
    #   build
    #   pip-tools
pytest==7.4.3
    # via
    #   -r requirements-constraints.txt
    #   pytest-alembic
    #   pytest-asyncio
    #   pytest-cov
pytest-alembic==0.11.1
    # via -r requirements-constraints.txt
pytest-asyncio==0.23.5
    # via -r requirements-constraints.txt
pytest-cov==4.0.0
    # via -r requirements-constraints.txt
python-dateutil==2.8.2
    # via
    #   -r requirements-constraints.txt
    #   celery
    #   google-cloud-bigquery
    #   holidays
    #   lunarcalendar
    #   matplotlib
    #   pandas
    #   posthog
    #   pygithub
python-dotenv==1.0.1
    # via uvicorn
pytz==2021.3
    # via
    #   -r requirements-constraints.txt
    #   lunarcalendar
    #   pandas
pyyaml==6.0.1
    # via
    #   -r requirements-constraints.txt
    #   datasets
    #   huggingface-hub
    #   jsonschema-path
    #   jsonschema-spec
    #   transformers
    #   uvicorn
referencing==0.30.2
    # via
    #   jsonschema
    #   jsonschema-path
    #   jsonschema-spec
    #   jsonschema-specifications
    #   types-jsonschema
regex==2023.8.8
    # via
    #   -r requirements-constraints.txt
    #   nltk
    #   transformers
requests==2.32.2
    # via
    #   -r requirements-constraints.txt
    #   chromadb
    #   datasets
    #   fsspec
    #   google-api-core
    #   google-cloud-bigquery
    #   google-cloud-storage
    #   huggingface-hub
    #   jsonschema-path
    #   jsonschema-spec
    #   posthog
    #   pygithub
    #   transformers
rfc3339-validator==0.1.4
    # via openapi-schema-validator
rich==13.9.2
    # via typer
rpds-py==0.20.0
    # via
    #   jsonschema
    #   referencing
rsa==4.9
    # via google-auth
safetensors==0.4.5
    # via transformers
scikit-learn==1.3.0
    # via
    #   -r requirements-constraints.txt
    #   sentence-transformers
scipy==1.11.2
    # via
    #   -r requirements-constraints.txt
    #   scikit-learn
    #   sentence-transformers
    #   statsmodels
    #   stumpy
seaborn==0.12.2
    # via -r requirements-constraints.txt
sentence-transformers==2.3.1
    # via -r requirements-constraints.txt
sentencepiece==0.2.0
    # via
    #   sentence-transformers
    #   transformers
<<<<<<< HEAD
sentry-protos==0.1.27
=======
sentry-protos==0.1.26
>>>>>>> eb0ee495
    # via -r requirements-constraints.txt
sentry-sdk==2.11.0
    # via -r requirements-constraints.txt
shapely==2.0.6
    # via google-cloud-aiplatform
shellingham==1.5.4
    # via typer
simdkalman==1.0.2
    # via -r requirements-constraints.txt
six==1.16.0
    # via
    #   -r requirements-constraints.txt
    #   patsy
    #   posthog
    #   python-dateutil
    #   rfc3339-validator
sniffio==1.3.1
    # via
    #   anthropic
    #   anyio
    #   httpx
    #   openai
sqlalchemy==2.0.25
    # via
    #   -r requirements-constraints.txt
    #   alembic
    #   flask-sqlalchemy
    #   pytest-alembic
<<<<<<< HEAD
starlette==0.40.0
=======
stanio==0.5.1
    # via cmdstanpy
starlette==0.38.6
>>>>>>> eb0ee495
    # via fastapi
statsmodels==0.14.0
    # via -r requirements-constraints.txt
structlog==24.4.0
    # via -r requirements-constraints.txt
stumpy==1.13.0
    # via -r requirements-constraints.txt
sympy==1.12
    # via
    #   -r requirements-constraints.txt
    #   onnxruntime
    #   optimum
    #   torch
threadpoolctl==3.2.0
    # via
    #   -r requirements-constraints.txt
    #   scikit-learn
tokenizers==0.15.2
    # via
    #   anthropic
    #   chromadb
    #   transformers
torch==2.2.0
    # via
    #   -r requirements-constraints.txt
    #   optimum
    #   sentence-transformers
tqdm==4.66.3
    # via
    #   -r requirements-constraints.txt
    #   chromadb
    #   cmdstanpy
    #   datasets
    #   huggingface-hub
    #   nltk
    #   openai
    #   prophet
    #   sentence-transformers
    #   transformers
transformers==4.37.2
    # via
    #   -r requirements-constraints.txt
    #   optimum
    #   sentence-transformers
tree-sitter==0.21.3
    # via
    #   -r requirements-constraints.txt
    #   tree-sitter-languages
tree-sitter-languages==1.10.2
    # via -r requirements-constraints.txt
typer==0.12.5
    # via chromadb
types-colorama==0.4.15.12
    # via -r requirements-constraints.txt
types-flask-migrate==4.0.0.20240311
    # via -r requirements-constraints.txt
types-jsonschema==4.20.0.20240105
    # via -r requirements-constraints.txt
types-openpyxl==3.1.0.32
    # via -r requirements-constraints.txt
types-pillow==10.1.0.0
    # via -r requirements-constraints.txt
types-python-dateutil==2.8.19.20240106
    # via -r requirements-constraints.txt
types-pytz==2023.3.1.1
    # via
    #   -r requirements-constraints.txt
    #   pandas-stubs
types-pywin32==306.0.0.8
    # via -r requirements-constraints.txt
types-pyyaml==6.0.12.1
    # via -r requirements-constraints.txt
types-requests==2.25.0
    # via -r requirements-constraints.txt
types-setuptools==69.0.0.0
    # via -r requirements-constraints.txt
types-tabulate==0.9.0.3
    # via -r requirements-constraints.txt
types-tqdm==4.66.0.5
    # via -r requirements-constraints.txt
typing-extensions==4.12.2
    # via
    #   -r requirements-constraints.txt
    #   alembic
    #   anthropic
    #   celery-stubs
    #   chromadb
    #   fastapi
    #   huggingface-hub
    #   mypy
    #   openai
    #   psycopg
    #   pydantic
    #   pydantic-core
    #   pygithub
    #   sqlalchemy
    #   torch
    #   typer
tzdata==2023.3
    # via
    #   -r requirements-constraints.txt
    #   celery
    #   kombu
    #   pandas
unidiff==0.7.5
    # via -r requirements-constraints.txt
urllib3==1.26.19
    # via
    #   -r requirements-constraints.txt
    #   pygithub
    #   requests
    #   sentry-sdk
<<<<<<< HEAD
uvicorn==0.32.0
=======
uvicorn==0.31.1
>>>>>>> eb0ee495
    # via chromadb
uvloop==0.21.0
    # via uvicorn
vine==5.1.0
    # via
    #   amqp
    #   celery
    #   kombu
watchdog==5.0.3
    # via -r requirements-constraints.txt
watchfiles==0.24.0
    # via uvicorn
wcwidth==0.2.13
    # via prompt-toolkit
websockets==13.1
    # via uvicorn
werkzeug==3.0.3
    # via
    #   -r requirements-constraints.txt
    #   flask
    #   openapi-core
wheel==0.44.0
    # via pip-tools
wrapt==1.16.0
    # via
    #   deprecated
    #   langfuse
xxhash==3.5.0
    # via datasets
<<<<<<< HEAD
yarl==1.15.5
=======
yarl==1.14.0
>>>>>>> eb0ee495
    # via aiohttp

# The following packages are considered to be unsafe in a requirements file:
# pip
# setuptools<|MERGE_RESOLUTION|>--- conflicted
+++ resolved
@@ -6,11 +6,7 @@
 #
 aiohappyeyeballs==2.4.3
     # via aiohttp
-<<<<<<< HEAD
 aiohttp==3.10.10
-=======
-aiohttp==3.10.9
->>>>>>> eb0ee495
     # via
     #   -r requirements-constraints.txt
     #   datasets
@@ -112,11 +108,7 @@
     # via -r requirements-constraints.txt
 covdefaults==2.3.0
     # via -r requirements-constraints.txt
-<<<<<<< HEAD
 coverage==7.6.3
-=======
-coverage==7.6.2
->>>>>>> eb0ee495
     # via
     #   covdefaults
     #   pytest-cov
@@ -240,11 +232,7 @@
     #   google-cloud-secret-manager
 grpc-stubs==1.53.0.5
     # via sentry-protos
-<<<<<<< HEAD
 grpcio==1.67.0
-=======
-grpcio==1.66.2
->>>>>>> eb0ee495
     # via
     #   chromadb
     #   google-api-core
@@ -255,19 +243,11 @@
     #   grpcio-reflection
     #   grpcio-status
     #   sentry-protos
-<<<<<<< HEAD
 grpcio-health-checking==1.67.0
     # via -r requirements-constraints.txt
 grpcio-reflection==1.67.0
     # via -r requirements-constraints.txt
 grpcio-status==1.67.0
-=======
-grpcio-health-checking==1.66.2
-    # via -r requirements-constraints.txt
-grpcio-reflection==1.66.2
-    # via -r requirements-constraints.txt
-grpcio-status==1.66.2
->>>>>>> eb0ee495
     # via google-api-core
 gunicorn==22.0.0
     # via -r requirements-constraints.txt
@@ -276,13 +256,9 @@
     #   httpcore
     #   uvicorn
 holidays==0.31
-<<<<<<< HEAD
-    # via -r requirements-constraints.txt
-=======
     # via
     #   -r requirements-constraints.txt
     #   prophet
->>>>>>> eb0ee495
 httpcore==1.0.6
     # via httpx
 httptools==0.6.4
@@ -292,11 +268,7 @@
     #   anthropic
     #   langfuse
     #   openai
-<<<<<<< HEAD
 huggingface-hub==0.26.0
-=======
-huggingface-hub==0.25.2
->>>>>>> eb0ee495
     # via
     #   datasets
     #   optimum
@@ -449,11 +421,7 @@
     # via -r requirements-constraints.txt
 onnxruntime==1.19.2
     # via chromadb
-<<<<<<< HEAD
 openai==1.52.0
-=======
-openai==1.51.2
->>>>>>> eb0ee495
     # via -r requirements-constraints.txt
 openapi-core==0.18.2
     # via -r requirements-constraints.txt
@@ -520,11 +488,8 @@
     # via click-repl
 propcache==0.2.0
     # via yarl
-<<<<<<< HEAD
-=======
 prophet==1.1.6
     # via -r requirements-constraints.txt
->>>>>>> eb0ee495
 proto-plus==1.24.0
     # via
     #   -r requirements-constraints.txt
@@ -698,11 +663,7 @@
     # via
     #   sentence-transformers
     #   transformers
-<<<<<<< HEAD
 sentry-protos==0.1.27
-=======
-sentry-protos==0.1.26
->>>>>>> eb0ee495
     # via -r requirements-constraints.txt
 sentry-sdk==2.11.0
     # via -r requirements-constraints.txt
@@ -731,13 +692,9 @@
     #   alembic
     #   flask-sqlalchemy
     #   pytest-alembic
-<<<<<<< HEAD
-starlette==0.40.0
-=======
 stanio==0.5.1
     # via cmdstanpy
-starlette==0.38.6
->>>>>>> eb0ee495
+starlette==0.40.0
     # via fastapi
 statsmodels==0.14.0
     # via -r requirements-constraints.txt
@@ -850,11 +807,7 @@
     #   pygithub
     #   requests
     #   sentry-sdk
-<<<<<<< HEAD
 uvicorn==0.32.0
-=======
-uvicorn==0.31.1
->>>>>>> eb0ee495
     # via chromadb
 uvloop==0.21.0
     # via uvicorn
@@ -884,11 +837,7 @@
     #   langfuse
 xxhash==3.5.0
     # via datasets
-<<<<<<< HEAD
 yarl==1.15.5
-=======
-yarl==1.14.0
->>>>>>> eb0ee495
     # via aiohttp
 
 # The following packages are considered to be unsafe in a requirements file:
