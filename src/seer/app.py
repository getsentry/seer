--- conflicted
+++ resolved
@@ -34,17 +34,14 @@
     index_namespace,
 )
 from seer.bootup import bootup
-<<<<<<< HEAD
 from seer.db import ProcessRequest, Session
 from seer.grouping.grouping import (
     BulkCreateGroupingRecordsResponse,
     CreateGroupingRecordsRequest,
     GroupingRequest,
+    SimilarityBenchmarkResponse,
     SimilarityResponse,
 )
-=======
-from seer.grouping.grouping import GroupingRequest, SimilarityBenchmarkResponse, SimilarityResponse
->>>>>>> 670ed6dc
 from seer.inference_models import embeddings_model, grouping_lookup
 from seer.json_api import json_api, register_json_api_views
 from seer.severity.severity_inference import SeverityRequest, SeverityResponse
@@ -111,7 +108,6 @@
     return similar_issues
 
 
-<<<<<<< HEAD
 @json_api("/v0/issues/similar-issues/grouping-record")
 def similarity_grouping_record_endpoint(
     data: CreateGroupingRecordsRequest,
@@ -123,10 +119,6 @@
     return success
 
 
-@json_api("/v0/automation/autofix")
-def autofix_endpoint(data: AutofixRequest) -> AutofixEndpointResponse:
-    run_autofix.delay(data.model_dump(mode="json"))
-=======
 @json_api("/v0/issues/similarity-embedding-benchmark")
 def similarity_embedding_benchmark_endpoint(data: GroupingRequest) -> SimilarityBenchmarkResponse:
     start_time = time.time()
@@ -183,7 +175,6 @@
         run_autofix_execution.delay(data.model_dump(mode="json"))
     elif data.payload.type == AutofixUpdateType.CREATE_PR:
         run_autofix_create_pr.apply(args=[data.model_dump(mode="json")])
->>>>>>> 670ed6dc
     return AutofixEndpointResponse(started=True)
 
 
