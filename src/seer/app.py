--- conflicted
+++ resolved
@@ -106,13 +106,9 @@
 
 @json_api("/v0/issues/similar-issues")
 def similarity_endpoint(data: GroupingRequest) -> SimilarityResponse:
-<<<<<<< HEAD
-    similar_issues = grouping_lookup().get_nearest_neighbors(data)
-=======
     with sentry_sdk.start_span(op="seer.grouping", description="grouping lookup"):
         sentry_sdk.set_tag("read_only", data.read_only)
         similar_issues = grouping_lookup().get_nearest_neighbors(data)
->>>>>>> 4a95f04a
     return similar_issues
 
 
@@ -125,16 +121,8 @@
 
 
 @app.route("/v0/issues/similar-issues/grouping-record/delete/<int:project_id>", methods=["GET"])
-<<<<<<< HEAD
 def delete_grouping_record_endpoint(project_id: int):
     success = grouping_lookup().delete_grouping_records_for_project(project_id)
-=======
-def delete_project_grouping_record_endpoint(project_id: int):
-    with sentry_sdk.start_span(
-        op="seer.grouping-record", description="grouping record delete for project"
-    ):
-        success = grouping_lookup().delete_grouping_records_for_project(project_id)
->>>>>>> 4a95f04a
     return jsonify(success=success)
 
 
@@ -142,8 +130,7 @@
 def delete_grouping_records_by_hash_endpoint(
     data: DeleteGroupingRecordsByHashRequest,
 ) -> DeleteGroupingRecordsByHashResponse:
-    with sentry_sdk.start_span(op="seer.grouping-record", description="grouping record delete"):
-        success = grouping_lookup().delete_grouping_records_by_hash(data)
+    success = grouping_lookup().delete_grouping_records_by_hash(data)
     return success
 
 
