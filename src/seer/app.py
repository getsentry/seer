import logging
import os
import time

import datadog
import flask
import sentry_sdk
from datadog.dogstatsd.base import statsd
from flask import Blueprint, Flask, jsonify
from openai import APITimeoutError
from sentry_sdk.integrations.flask import FlaskIntegration
from sentry_sdk.integrations.logging import LoggingIntegration
from werkzeug.exceptions import GatewayTimeout, InternalServerError

from integrations.codecov.codecov_auth import CodecovAuthentication
from seer.anomaly_detection.models.external import (
    DeleteAlertDataRequest,
    DeleteAlertDataResponse,
    DetectAnomaliesRequest,
    DetectAnomaliesResponse,
    StoreDataRequest,
    StoreDataResponse,
)
from seer.automation.autofix.models import (
    AutofixEndpointResponse,
    AutofixEvaluationRequest,
    AutofixPrIdRequest,
    AutofixRequest,
    AutofixStateRequest,
    AutofixStateResponse,
    AutofixUpdateEndpointResponse,
    AutofixUpdateRequest,
    AutofixUpdateType,
)
from seer.automation.autofix.runs import update_repo_access
from seer.automation.autofix.tasks import (
    check_and_mark_if_timed_out,
    comment_on_thread,
    get_autofix_state,
    get_autofix_state_from_pr_id,
    receive_feedback,
    receive_user_message,
    resolve_comment_thread,
    restart_from_point_with_feedback,
    run_autofix_coding,
    run_autofix_evaluation,
    run_autofix_push_changes,
    run_autofix_root_cause,
    run_autofix_solution,
    update_code_change,
)
from seer.automation.codebase.models import RepoAccessCheckRequest, RepoAccessCheckResponse
from seer.automation.codebase.repo_client import RepoClient
from seer.automation.codegen.models import (
    CodecovTaskRequest,
    CodegenBaseRequest,
    CodegenBaseResponse,
    CodegenPrClosedResponse,
    CodegenPrReviewResponse,
    CodegenPrReviewStateRequest,
    CodegenPrReviewStateResponse,
    CodegenRelevantWarningsRequest,
    CodegenRelevantWarningsResponse,
    CodegenUnitTestsResponse,
    CodegenUnitTestsStateRequest,
    CodegenUnitTestsStateResponse,
)
from seer.automation.codegen.tasks import (
    codegen_pr_closed,
    codegen_pr_review,
    codegen_relevant_warnings,
    codegen_retry_unittest,
    codegen_unittest,
    get_unittest_state,
)
from seer.automation.summarize.issue import run_fixability_score, run_summarize_issue
from seer.automation.summarize.models import (
    GetFixabilityScoreRequest,
    SummarizeIssueRequest,
    SummarizeIssueResponse,
)
from seer.automation.utils import ConsentError, raise_if_no_genai_consent
from seer.bootup import bootup, module
from seer.configuration import AppConfig
from seer.dependency_injection import inject, injected, resolve
from seer.exceptions import ClientError, ServerError
from seer.grouping.grouping import (
    BulkCreateGroupingRecordsResponse,
    CreateGroupingRecordsRequest,
    DeleteGroupingRecordsByHashRequest,
    DeleteGroupingRecordsByHashResponse,
    GroupingRequest,
    SimilarityResponse,
)
from seer.inference_models import (
    anomaly_detection,
    autofixability_model,
    embeddings_model,
    grouping_lookup,
    test_grouping_model,
)
from seer.json_api import json_api
from seer.loading import LoadingResult
from seer.severity.severity_inference import SeverityRequest, SeverityResponse
from seer.smoke_test import check_smoke_test
from seer.tags import AnomalyDetectionTags
from seer.trend_detection.trend_detector import BreakpointRequest, BreakpointResponse, find_trends
from seer.workflows.compare.models import CompareCohortsRequest, CompareCohortsResponse
from seer.workflows.compare.service import compare_cohort

logger = logging.getLogger(__name__)

app = flask.current_app
blueprint = Blueprint("app", __name__)
app_module = module

# Initialize Datadog client for metrics
datadog.initialize(
    statsd_host=os.environ.get("STATSD_HOST", "127.0.0.1"),
    statsd_port=int(os.environ.get("STATSD_PORT", "8126")),
)
# Workaround for https://github.com/DataDog/datadogpy/issues/764 as described in https://github.com/getsentry/sentry/pull/68644/files#
statsd.disable_telemetry()
statsd.disable_buffering = False
statsd._container_id = None


@json_api(blueprint, "/v0/issues/severity-score")
def severity_endpoint(data: SeverityRequest) -> SeverityResponse:
    if data.trigger_error:
        raise Exception("oh no")
    elif data.trigger_timeout:
        time.sleep(0.5)

    response = embeddings_model().severity_score(data)
    sentry_sdk.set_tag("severity", str(response.severity))
    return response


@json_api(blueprint, "/trends/breakpoint-detector")
def breakpoint_trends_endpoint(data: BreakpointRequest) -> BreakpointResponse:
    txns_data = data.data

    sort_function = data.sort
    allow_midpoint = data.allow_midpoint == "1"
    validate_tail_hours = data.validate_tail_hours

    min_pct_change = data.trend_percentage
    min_change = data.min_change

    trend_percentage_list = find_trends(
        txns_data,
        sort_function,
        allow_midpoint,
        min_pct_change,
        min_change,
        validate_tail_hours,
    )

    trends = BreakpointResponse(data=[x[1] for x in trend_percentage_list])

    return trends


@json_api(blueprint, "/v0/issues/similar-issues")
def similarity_endpoint(data: GroupingRequest) -> SimilarityResponse:
    with sentry_sdk.start_span(op="seer.grouping", description="grouping lookup") as span:
        sentry_sdk.set_tag("read_only", data.read_only)
        sentry_sdk.set_tag("request_hash", data.hash)
        span.set_data("stacktrace_len", len(data.stacktrace))
        similar_issues = grouping_lookup().get_nearest_neighbors(data)
    return similar_issues


@json_api(blueprint, "/v0/issues/similar-issues/grouping-record")
def similarity_grouping_record_endpoint(
    data: CreateGroupingRecordsRequest,
) -> BulkCreateGroupingRecordsResponse:
    sentry_sdk.set_tag(
        "stacktrace_len_sum", sum([len(stacktrace) for stacktrace in data.stacktrace_list])
    )
    success = grouping_lookup().bulk_create_and_insert_grouping_records(data)
    return success


@blueprint.route(
    "/v0/issues/similar-issues/grouping-record/delete/<int:project_id>", methods=["GET"]
)
def delete_grouping_record_endpoint(project_id: int):
    success = grouping_lookup().delete_grouping_records_for_project(project_id)
    return jsonify(success=success)


@json_api(blueprint, "/v0/issues/similar-issues/grouping-record/delete-by-hash")
def delete_grouping_records_by_hash_endpoint(
    data: DeleteGroupingRecordsByHashRequest,
) -> DeleteGroupingRecordsByHashResponse:
    success = grouping_lookup().delete_grouping_records_by_hash(data)
    return success


@json_api(blueprint, "/v1/automation/codebase/repo/check-access")
def repo_access_check_endpoint(data: RepoAccessCheckRequest) -> RepoAccessCheckResponse:
    return RepoAccessCheckResponse(
        has_access=RepoClient.check_repo_write_access(data.repo) or False
    )


@json_api(blueprint, "/v1/automation/autofix/start")
def autofix_start_endpoint(data: AutofixRequest) -> AutofixEndpointResponse:
    raise_if_no_genai_consent(data.organization_id)
    run_id = run_autofix_root_cause(data)
    return AutofixEndpointResponse(started=True, run_id=run_id or -1)


@json_api(blueprint, "/v1/automation/autofix/update")
def autofix_update_endpoint(
    data: AutofixUpdateRequest,
) -> AutofixUpdateEndpointResponse:
    if data.payload.type == AutofixUpdateType.SELECT_ROOT_CAUSE:
        run_autofix_solution(data)
    elif data.payload.type == AutofixUpdateType.SELECT_SOLUTION:
        run_autofix_coding(data)
    elif data.payload.type == AutofixUpdateType.CREATE_PR:
        return run_autofix_push_changes(data)
    elif data.payload.type == AutofixUpdateType.CREATE_BRANCH:
        return run_autofix_push_changes(data)
    elif data.payload.type == AutofixUpdateType.USER_MESSAGE:
        receive_user_message(data)
    elif data.payload.type == AutofixUpdateType.RESTART_FROM_POINT_WITH_FEEDBACK:
        restart_from_point_with_feedback(data)
    elif data.payload.type == AutofixUpdateType.UPDATE_CODE_CHANGE:
        update_code_change(data)
    elif data.payload.type == AutofixUpdateType.COMMENT_THREAD:
        comment_on_thread(data)
    elif data.payload.type == AutofixUpdateType.RESOLVE_COMMENT_THREAD:
        resolve_comment_thread(data)
    elif data.payload.type == AutofixUpdateType.FEEDBACK:
        receive_feedback(data)

    return AutofixUpdateEndpointResponse(run_id=data.run_id)


@json_api(blueprint, "/v1/automation/autofix/state")
def get_autofix_state_endpoint(data: AutofixStateRequest) -> AutofixStateResponse:
    state = get_autofix_state(group_id=data.group_id, run_id=data.run_id)

    if state:
        check_and_mark_if_timed_out(state)

        if data.check_repo_access:
            update_repo_access(state)

        cur_state = state.get()

        return AutofixStateResponse(
            group_id=cur_state.request.issue.id,
            run_id=cur_state.run_id,
            state=cur_state.model_dump(mode="json"),
        )

    return AutofixStateResponse(group_id=None, run_id=None, state=None)


@json_api(blueprint, "/v1/automation/autofix/state/pr")
def get_autofix_state_from_pr_endpoint(data: AutofixPrIdRequest) -> AutofixStateResponse:
    state = get_autofix_state_from_pr_id(data.provider, data.pr_id)

    if state:
        cur_state = state.get()
        return AutofixStateResponse(
            group_id=cur_state.request.issue.id,
            run_id=cur_state.run_id,
            state=cur_state.model_dump(mode="json"),
        )
    return AutofixStateResponse(group_id=None, run_id=None, state=None)


@json_api(blueprint, "/v1/automation/autofix/evaluations/start")
def autofix_evaluation_start_endpoint(data: AutofixEvaluationRequest) -> AutofixEndpointResponse:
    config = resolve(AppConfig)
    if not config.DEV:
        raise RuntimeError("The evaluation endpoint is only available in development mode")

    run_autofix_evaluation(data)

    return AutofixEndpointResponse(started=True, run_id=-1)


@json_api(blueprint, "/v1/automation/codegen/unit-tests")
def codegen_unit_tests_endpoint(data: CodegenBaseRequest) -> CodegenUnitTestsResponse:
    return codegen_unittest(data)


@json_api(blueprint, "/v1/automation/codegen/pr-closed")
def codegen_pr_closed_endpoint(data: CodegenBaseRequest) -> CodegenPrClosedResponse:
    return codegen_pr_closed(data)


@json_api(blueprint, "/v1/automation/codegen/unit-tests/state")
def codegen_unit_tests_state_endpoint(
    data: CodegenUnitTestsStateRequest,
) -> CodegenUnitTestsStateResponse:
    state = get_unittest_state(data)

    return CodegenUnitTestsStateResponse(
        run_id=state.run_id,
        status=state.status,
        changes=state.file_changes,
        triggered_at=state.last_triggered_at,
        updated_at=state.updated_at,
        completed_at=state.completed_at,
    )


@json_api(blueprint, "/v1/automation/codegen/relevant-warnings")
def codegen_relevant_warnings_endpoint(
    data: CodegenRelevantWarningsRequest,
) -> CodegenRelevantWarningsResponse:
    return codegen_relevant_warnings(data)


@json_api(blueprint, "/v1/automation/codegen/pr-review")
def codegen_pr_review_endpoint(data: CodegenBaseRequest) -> CodegenPrReviewResponse:
    return codegen_pr_review(data)


@json_api(blueprint, "/v1/automation/codegen/pr-review/state")
def codegen_pr_review_state_endpoint(
    data: CodegenPrReviewStateRequest,
) -> CodegenPrReviewStateResponse:
    raise NotImplementedError("PR Review state is not implemented yet.")


@json_api(blueprint, "/v1/automation/codecov-request")
def codecov_request_endpoint(
    data: CodecovTaskRequest,
) -> CodegenBaseResponse:
    is_valid = CodecovAuthentication.authenticate_codecov_app_install(
        data.external_owner_id, data.data.repo.external_id
    )

    if not is_valid:
        raise ConsentError(f"Invalid permissions for org {data.external_owner_id}.")

    if data.request_type == "pr-review":
        return codegen_pr_review_endpoint(data.data)
    elif data.request_type == "unit-tests":
<<<<<<< HEAD
        return codegen_unit_tests_endpoint(data.data)
    elif data.request_type == "pr-closed":
        return codegen_pr_closed_endpoint(data.data)
=======
        return codegen_unittest(data.data, is_codecov_request=True)
>>>>>>> 70a1f1c4
    elif data.request_type == "retry-unit-tests":
        return codegen_retry_unittest(data.data)

    raise ValueError(f"Unsupported request_type: {data.request_type}")


@json_api(blueprint, "/v1/automation/summarize/issue")
def summarize_issue_endpoint(data: SummarizeIssueRequest) -> SummarizeIssueResponse:
    try:
        return run_summarize_issue(data)
    except APITimeoutError as e:
        raise GatewayTimeout from e
    except Exception as e:
        logger.exception("Error summarizing issue")
        raise InternalServerError from e


@json_api(blueprint, "/v1/automation/summarize/fixability")
def get_fixability_score_endpoint(data: GetFixabilityScoreRequest) -> SummarizeIssueResponse:
    model = autofixability_model()
    try:
        return run_fixability_score(data, model)
    except APITimeoutError as e:
        raise GatewayTimeout from e
    except Exception as e:
        logger.exception("Error calculating fixability score")
        raise InternalServerError from e


@json_api(blueprint, "/v1/anomaly-detection/detect")
@sentry_sdk.trace
def detect_anomalies_endpoint(data: DetectAnomaliesRequest) -> DetectAnomaliesResponse:
    sentry_sdk.set_tag(AnomalyDetectionTags.SEER_FUNCTIONALITY, "anomaly_detection")
    sentry_sdk.set_tag("organization_id", data.organization_id)
    sentry_sdk.set_tag("project_id", data.project_id)
    try:
        with statsd.timed("seer.anomaly_detection.detect.duration"):
            response = anomaly_detection().detect_anomalies(data)
            statsd.increment("seer.anomaly_detection.detect.success")
    except ClientError as e:
        statsd.increment("seer.anomaly_detection.detect.client_error")
        response = DetectAnomaliesResponse(success=False, message=str(e))
    except ServerError:
        statsd.increment("seer.anomaly_detection.detect.server_error")
        raise

    return response


@json_api(blueprint, "/v1/anomaly-detection/store")
@sentry_sdk.trace
def store_data_endpoint(data: StoreDataRequest) -> StoreDataResponse:
    sentry_sdk.set_tag(AnomalyDetectionTags.SEER_FUNCTIONALITY, "anomaly_detection")
    sentry_sdk.set_tag("organization_id", data.organization_id)
    sentry_sdk.set_tag("project_id", data.project_id)
    sentry_sdk.set_tag("alert_id", data.alert.id)
    try:
        with statsd.timed("seer.anomaly_detection.store.duration"):
            response = anomaly_detection().store_data(data)
            statsd.increment("seer.anomaly_detection.store.success")
    except ClientError as e:
        statsd.increment("seer.anomaly_detection.store.client_error")
        response = StoreDataResponse(success=False, message=str(e))
    except ServerError:
        statsd.increment("seer.anomaly_detection.store.server_error")
        raise

    return response


@json_api(blueprint, "/v1/anomaly-detection/delete-alert-data")
@sentry_sdk.trace
def delete_alert__data_endpoint(
    data: DeleteAlertDataRequest,
) -> DeleteAlertDataResponse:
    sentry_sdk.set_tag(AnomalyDetectionTags.SEER_FUNCTIONALITY, "anomaly_detection")
    sentry_sdk.set_tag("organization_id", data.organization_id)
    if data.project_id is not None:
        sentry_sdk.set_tag("project_id", data.project_id)
    sentry_sdk.set_tag("alert_id", data.alert.id)
    try:
        with statsd.timed("seer.anomaly_detection.delete_alert_data.duration"):
            response = anomaly_detection().delete_alert_data(data)
            statsd.increment("seer.anomaly_detection.delete_alert_data.success")
    except ClientError as e:
        statsd.increment("seer.anomaly_detection.delete_alert_data.client_error")
        response = DeleteAlertDataResponse(success=False, message=str(e))
    except ServerError:
        statsd.increment("seer.anomaly_detection.delete_alert_data.server_error")
        raise

    return response


@json_api(blueprint, "/v1/anomaly-detection/compare-cohorts")
def compare_cohorts_endpoint(
    data: CompareCohortsRequest,
) -> CompareCohortsResponse:
    return compare_cohort(data)


@blueprint.route("/health/live", methods=["GET"])
@inject
def health_check(app_config: AppConfig = injected):
    from seer.inference_models import models_loading_status

    status = models_loading_status()

    if status == LoadingResult.FAILED:
        statsd.increment("seer.health.live.500")
        return "Models failed to load", 500

    # Only run model tests if models are already loaded
    if status == LoadingResult.DONE:
        if app_config.is_grouping_enabled and not test_grouping_model():
            return "Grouping model inference failed", 500

    statsd.increment("seer.health.live.200")
    return "", 200


@blueprint.route("/health/ready", methods=["GET"])
@inject
def ready_check(app_config: AppConfig = injected):
    from seer.inference_models import models_loading_status

    status = models_loading_status()
    if app_config.SMOKE_CHECK:
        smoke_status = check_smoke_test()
        logger.info(f"Celery smoke status: {smoke_status}")
        status = min(status, smoke_status)

    # Only run model tests if models are already loaded
    if status == LoadingResult.DONE:
        if app_config.is_grouping_enabled and not test_grouping_model():
            return "Grouping model inference failed", 500

    if status == LoadingResult.FAILED:
        statsd.increment("seer.health.ready.500")
        return "", 500
    if status == LoadingResult.DONE:
        statsd.increment("seer.health.ready.200")
        return "", 200
    statsd.increment("seer.health.ready.503")
    return "", 503


@module.provider
def base_app() -> Flask:
    app = Flask(__name__)
    app.register_blueprint(blueprint)
    return app


@inject
def start_app(app: Flask = injected) -> Flask:
    bootup(
        start_model_loading=True,
        integrations=[
            FlaskIntegration(),
            LoggingIntegration(
                level=logging.DEBUG,  # Capture debug and above as breadcrumbs
            ),
        ],
    )
    return app<|MERGE_RESOLUTION|>--- conflicted
+++ resolved
@@ -346,13 +346,9 @@
     if data.request_type == "pr-review":
         return codegen_pr_review_endpoint(data.data)
     elif data.request_type == "unit-tests":
-<<<<<<< HEAD
-        return codegen_unit_tests_endpoint(data.data)
+        return codegen_unittest(data.data, is_codecov_request=True)
     elif data.request_type == "pr-closed":
         return codegen_pr_closed_endpoint(data.data)
-=======
-        return codegen_unittest(data.data, is_codecov_request=True)
->>>>>>> 70a1f1c4
     elif data.request_type == "retry-unit-tests":
         return codegen_retry_unittest(data.data)
 
