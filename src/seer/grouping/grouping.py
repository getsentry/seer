import difflib
import logging
from typing import List, Optional

import numpy as np
import pandas as pd
import sentry_sdk
import torch
from pydantic import BaseModel, ValidationInfo, field_validator
from sentence_transformers import SentenceTransformer
from sqlalchemy import or_

from seer.db import AsyncSession, DbGroupingRecord, Session

logger = logging.getLogger("grouping")


class GroupingRequest(BaseModel):
    project_id: int
    stacktrace: str
    message: str
    hash: str
    group_id: Optional[int] = None
    k: int = 1
    threshold: float = 0.01

    @field_validator("stacktrace", "message")
    @classmethod
    def check_field_is_not_empty(cls, v, info: ValidationInfo):
        if not v:
            raise ValueError(f"{info.field_name} must be provided and not empty.")
        return v


class CreateGroupingRecordData(BaseModel):
    group_id: int
    project_id: int
    message: str


class CreateGroupingRecordsRequest(BaseModel):
    data: List[CreateGroupingRecordData]
    stacktrace_list: List[str]


class GroupingRecord(BaseModel):
    group_id: Optional[int]
    project_id: int
    message: str
    stacktrace_embedding: np.ndarray
    hash: str

    def to_db_model(self) -> DbGroupingRecord:
        return DbGroupingRecord(
            group_id=self.group_id,
            project_id=self.project_id,
            message=self.message,
            stacktrace_embedding=self.stacktrace_embedding,
            hash=self.hash,
        )

    class Config:
        arbitrary_types_allowed = True
        json_encoders = {
            np.ndarray: lambda x: x.tolist()  # Convert ndarray to list for serialization
        }


class GroupingResponse(BaseModel):
    parent_group_id: Optional[int]
    parent_hash: str
    stacktrace_distance: float
    message_distance: float
    should_group: bool


class SimilarityResponse(BaseModel):
    responses: List[GroupingResponse]


class BulkCreateGroupingRecordsResponse(BaseModel):
    success: bool

      
class SimilarityBenchmarkResponse(BaseModel):
    embedding: List[float]



class GroupingLookup:
    """Manages the grouping of similar stack traces using sentence embeddings and pgvector for similarity search.

    Attributes:
        model (SentenceTransformer): The sentence transformer model for encoding text.

    """

    def __init__(self, model_path: str, data_path: str):
        """
        Initializes the GroupingLookup with the sentence transformer model.

        :param model_path: Path to the sentence transformer model.
        """
        model_device = torch.device("cuda") if torch.cuda.is_available() else torch.device("cpu")
        logger.info(f"Loading transformer model to device {model_device}")
        self.model = SentenceTransformer(
            model_path,
            trust_remote_code=True,
            device=model_device,
        )
        logger.info(f"GroupingLookup model initialized using device: {model_device}")
        sentry_sdk.capture_message(f"GroupingLookup model initialized using device: {model_device}")
        self.initialize_db(data_path)

    def initialize_db(self, data_path: str):
        """
        Initializes the database with records from a pickle file if a specific record does not exist.

        This method checks for the existence of a record with a specific group_id in the database.
        If the record exists, the database is assumed to be initialized, and the method returns early.
        If the record does not exist, the method proceeds to load data from a pickle file located at
        `data_path` and populates the database with these records.

        :param data_path: The file path to the pickle file containing the records to load into the database.
        """
        with Session() as session:
            key_group_id = 4506283937  # TODO: less hacky solution to populating the DB if needed
            record_exists = (
                session.query(DbGroupingRecord)
                .filter(DbGroupingRecord.group_id == key_group_id)
                .first()
                is not None
            )

            if record_exists:
                return

            with open(data_path, mode="rb") as records_file:
                records_df = pd.read_pickle(records_file)
                for _, row in records_df.iterrows():
                    new_record = DbGroupingRecord(
                        group_id=row["group_id"],
                        project_id=row["project_id"],
                        message=row["message"],
                        stacktrace_embedding=row["stacktrace_embedding"].astype(np.float32),
                    )
                    session.add(new_record)
                session.commit()

    def encode_text(self, stacktrace: str) -> np.ndarray:
        """
        Encodes the stacktrace using the sentence transformer model.

        :param stacktrace: The stacktrace to encode.
        :return: The embedding of the stacktrace.
        """
        return self.model.encode(stacktrace)

    def encode_multiple_texts(self, stacktraces: List[str], batch_size: int = 1000) -> np.ndarray:
        """
        Encodes multiple stacktraces in batches using the sentence transformer model.

        :param stacktraces: The list of stacktracse to encode.
        :param batch_size: The batch size used for the computation.
        :return: The embeddings of the stacktraces.
        """
        return self.model.encode(sentences=stacktraces, batch_size=batch_size)

    def get_nearest_neighbors(self, issue: GroupingRequest) -> SimilarityResponse:
        """
        Retrieves the k nearest neighbors for a stacktrace within the same project and determines if they should be grouped.
        If no records should be grouped, inserts the request as a new GroupingRecord into the database.

        :param issue: The issue containing the stacktrace, similarity threshold, and number of nearest neighbors to find (k).
        :return: A SimilarityResponse object containing a list of GroupingResponse objects with the nearest group IDs,
                 stacktrace similarity scores, message similarity scores, and grouping flags.
        """
        with Session() as session:
            embedding = self.encode_text(issue.stacktrace).astype("float32")

            results = (
                session.query(
                    DbGroupingRecord,
                    DbGroupingRecord.stacktrace_embedding.cosine_distance(embedding).label(
                        "distance"
                    ),
                )
                .filter(
                    DbGroupingRecord.project_id == issue.project_id,
                    DbGroupingRecord.stacktrace_embedding.cosine_distance(embedding) <= 0.15,
                    or_(
                        DbGroupingRecord.group_id != issue.group_id,
                        DbGroupingRecord.group_id == None,
                    ),
                    # TODO We can return a group as similar group to itself if it exists in the old table with no hash
                    DbGroupingRecord.hash != issue.hash,
                )
                .order_by("distance")
                .limit(issue.k)
                .all()
            )

            # If no existing groups within the threshold, insert the request as a new GroupingRecord
            if not any(distance <= issue.threshold for _, distance in results):
                self.insert_new_grouping_record(session, issue, embedding)
            session.commit()

        similarity_response = SimilarityResponse(responses=[])
        for record, distance in results:
            message_similarity_score = difflib.SequenceMatcher(
                None, issue.message, record.message
            ).ratio()
            should_group = distance <= issue.threshold

            similarity_response.responses.append(
                GroupingResponse(
                    parent_group_id=record.group_id if hasattr(record, "group_id") else None,
                    parent_hash=record.hash,
                    stacktrace_distance=distance,
                    message_distance=1.0 - message_similarity_score,
                    should_group=should_group,
                )
            )

        return similarity_response

    def bulk_create_and_insert_grouping_records(
        self, data: CreateGroupingRecordsRequest
    ) -> BulkCreateGroupingRecordsResponse:
        """
        Calls functions to create grouping records and bulk insert them.
        """
        if len(data.data) != len(data.stacktrace_list):
            return BulkCreateGroupingRecordsResponse(success=False)

        records = self.create_grouping_record_objects(data)
        self.bulk_insert_new_grouping_records(records)
        return BulkCreateGroupingRecordsResponse(success=True)

    def create_grouping_record_objects(
        self, data: CreateGroupingRecordsRequest
    ) -> List[DbGroupingRecord]:
        """
        Creates stacktrace emebddings and record objects for the given data.
        Returns a list of created records.
        """
        records = []
        embeddings = self.encode_multiple_texts(data.stacktrace_list)
        for i, entry in enumerate(data.data):
            new_record = GroupingRecord(
                group_id=entry.group_id,
                project_id=entry.project_id,
                message=entry.message,
                stacktrace_embedding=embeddings[i].astype("float32"),
                stacktrace_hash=None,
            ).to_db_model()
            records.append(new_record)
        return records

    def insert_new_grouping_record(
        self, session, issue: GroupingRequest, embedding: np.ndarray
    ) -> None:
        """
        Inserts a new GroupingRecord into the database if the group_id does not already exist.
        If new grouping record was created, return the id.

        :param session: The database session.
        :param issue: The issue to insert as a new GroupingRecord.
        :param embedding: The embedding of the stacktrace.
        """
        existing_record = session.query(DbGroupingRecord).filter_by(hash=issue.hash).first()

        if existing_record is None:
            new_record = GroupingRecord(
                group_id=issue.group_id if hasattr(issue, "group_id") else None,
                project_id=issue.project_id,
                message=issue.message,
                stacktrace_embedding=embedding,
                hash=issue.hash,
            ).to_db_model()
<<<<<<< HEAD
            session.add(new_record)
            session.commit()
            return new_record.id

        return existing_record.id

    def bulk_insert_new_grouping_records(self, records: List[DbGroupingRecord]):
        """
        Bulk inserts new GroupingRecord into the database.

        :param records: List of records to be inserted
        """
        with Session() as session:
            session.bulk_save_objects(records)
            session.commit()
=======
            session.add(new_record)
>>>>>>> 0147f89d
<|MERGE_RESOLUTION|>--- conflicted
+++ resolved
@@ -278,12 +278,7 @@
                 stacktrace_embedding=embedding,
                 hash=issue.hash,
             ).to_db_model()
-<<<<<<< HEAD
             session.add(new_record)
-            session.commit()
-            return new_record.id
-
-        return existing_record.id
 
     def bulk_insert_new_grouping_records(self, records: List[DbGroupingRecord]):
         """
@@ -293,7 +288,4 @@
         """
         with Session() as session:
             session.bulk_save_objects(records)
-            session.commit()
-=======
-            session.add(new_record)
->>>>>>> 0147f89d
+            session.commit()