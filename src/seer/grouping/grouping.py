--- conflicted
+++ resolved
@@ -99,29 +99,6 @@
         }
 
 
-<<<<<<< HEAD
-=======
-class GroupingResponse(BaseModel):
-    parent_hash: str
-    stacktrace_distance: float
-    message_distance: float
-    should_group: bool
-
-
-class SimilarityResponse(BaseModel):
-    responses: List[GroupingResponse]
-
-
-class BulkCreateGroupingRecordsResponse(BaseModel):
-    success: bool
-    groups_with_neighbor: dict[str, GroupingResponse]
-
-
-class SimilarityBenchmarkResponse(BaseModel):
-    embedding: List[float]
-
-
->>>>>>> e95a518f
 class GroupingLookup:
     """Manages the grouping of similar stack traces using sentence embeddings and pgvector for similarity search.
 
