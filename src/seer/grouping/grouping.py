--- conflicted
+++ resolved
@@ -233,7 +233,6 @@
 
         return similarity_response
 
-<<<<<<< HEAD
     def bulk_create_and_insert_grouping_records(
         self, data: CreateGroupingRecordsRequest
     ) -> BulkCreateGroupingRecordsResponse:
@@ -266,12 +265,9 @@
             records.append(new_record)
         return records
 
-    def insert_new_grouping_record(self, session, issue: GroupingRequest, embedding: np.ndarray):
-=======
     def insert_new_grouping_record(
         self, session, issue: GroupingRequest, embedding: np.ndarray
     ) -> int:
->>>>>>> d44c608c
         """
         Inserts a new GroupingRecord into the database if the group_id does not already exist.
         If new grouping record was created, return the id.
@@ -295,7 +291,10 @@
                 stacktrace_hash=issue.stacktrace_hash,
             ).to_db_model()
             session.add(new_record)
-<<<<<<< HEAD
+                        session.commit()
+            return new_record.id
+
+        return existing_record.id
 
     def bulk_insert_new_grouping_records(self, records: List[DbGroupingRecord]):
         """
@@ -305,10 +304,4 @@
         """
         with Session() as session:
             session.bulk_save_objects(records)
-            session.commit()
-=======
-            session.commit()
-            return new_record.id
-
-        return existing_record.id
->>>>>>> d44c608c
+            session.commit()