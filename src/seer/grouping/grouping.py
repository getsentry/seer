import difflib
import logging
from typing import List, Optional

import numpy as np
import pandas as pd
import sentry_sdk
import torch
from pydantic import BaseModel, ValidationInfo, field_validator
from sentence_transformers import SentenceTransformer

from seer.db import AsyncSession, DbGroupingRecord, Session

logger = logging.getLogger("grouping")


class GroupingRequest(BaseModel):
    project_id: int
    stacktrace: str
    message: str
    group_id: int | None = None
    stacktrace_hash: str | None = None
    k: int = 1
    threshold: float = 0.01

    @field_validator("stacktrace", "message")
    @classmethod
    def check_field_is_not_empty(cls, v, info: ValidationInfo):
        if not v:
            raise ValueError(f"{info.field_name} must be provided and not empty.")
        return v


class CreateGroupingRecordData(BaseModel):
    group_id: int
    project_id: int
    message: str


class CreateGroupingRecordsRequest(BaseModel):
    data: List[CreateGroupingRecordData]
    stacktrace_list: List[str]


class GroupingRecord(BaseModel):
    group_id: int | None
    project_id: int
    message: str
    stacktrace_embedding: np.ndarray
    stacktrace_hash: str | None

    def to_db_model(self) -> DbGroupingRecord:
        return DbGroupingRecord(
            group_id=self.group_id,
            project_id=self.project_id,
            message=self.message,
            stacktrace_embedding=self.stacktrace_embedding,
            stacktrace_hash=self.stacktrace_hash,
        )

    class Config:
        arbitrary_types_allowed = True
        json_encoders = {
            np.ndarray: lambda x: x.tolist()  # Convert ndarray to list for serialization
        }


class GroupingResponse(BaseModel):
    parent_group_id: Optional[int]
    stacktrace_distance: float
    message_distance: float
    should_group: bool


class SimilarityResponse(BaseModel):
    responses: List[GroupingResponse]
    token: Optional[int]


<<<<<<< HEAD
class BulkCreateGroupingRecordsResponse(BaseModel):
    success: bool
=======
class SimilarityBenchmarkResponse(BaseModel):
    embedding: List[float]
>>>>>>> 670ed6dc


class GroupingLookup:
    """Manages the grouping of similar stack traces using sentence embeddings and pgvector for similarity search.

    Attributes:
        model (SentenceTransformer): The sentence transformer model for encoding text.

    """

    def __init__(self, model_path: str, data_path: str):
        """
        Initializes the GroupingLookup with the sentence transformer model.

        :param model_path: Path to the sentence transformer model.
        """
        model_device = torch.device("cuda") if torch.cuda.is_available() else torch.device("cpu")
        logger.info(f"Loading transformer model to device {model_device}")
        self.model = SentenceTransformer(
            model_path,
            trust_remote_code=True,
            device=model_device,
        )
        logger.info(f"GroupingLookup model initialized using device: {model_device}")
        sentry_sdk.capture_message(f"GroupingLookup model initialized using device: {model_device}")
        self.initialize_db(data_path)

    def initialize_db(self, data_path: str):
        """
        Initializes the database with records from a pickle file if a specific record does not exist.

        This method checks for the existence of a record with a specific group_id in the database.
        If the record exists, the database is assumed to be initialized, and the method returns early.
        If the record does not exist, the method proceeds to load data from a pickle file located at
        `data_path` and populates the database with these records.

        :param data_path: The file path to the pickle file containing the records to load into the database.
        """
        with Session() as session:
            key_group_id = 4506283937  # TODO: less hacky solution to populating the DB if needed
            record_exists = (
                session.query(DbGroupingRecord)
                .filter(DbGroupingRecord.group_id == key_group_id)
                .first()
                is not None
            )

            if record_exists:
                return

            with open(data_path, mode="rb") as records_file:
                records_df = pd.read_pickle(records_file)
                for _, row in records_df.iterrows():
                    new_record = DbGroupingRecord(
                        group_id=row["group_id"],
                        project_id=row["project_id"],
                        message=row["message"],
                        stacktrace_embedding=row["stacktrace_embedding"].astype(np.float32),
                    )
                    session.add(new_record)
                session.commit()

    def encode_text(self, stacktrace: str) -> np.ndarray:
        """
        Encodes the stacktrace using the sentence transformer model.

        :param stacktrace: The stacktrace to encode.
        :return: The embedding of the stacktrace.
        """
        return self.model.encode(stacktrace)

    def encode_multiple_texts(self, stacktraces: List[str], batch_size: int = 1000) -> np.ndarray:
        """
        Encodes multiple stacktraces in batches using the sentence transformer model.

        :param stacktraces: The list of stacktracse to encode.
        :param batch_size: The batch size used for the computation.
        :return: The embeddings of the stacktraces.
        """
        return self.model.encode(sentences=stacktraces, batch_size=batch_size)

    def get_nearest_neighbors(self, issue: GroupingRequest) -> SimilarityResponse:
        """
        Retrieves the k nearest neighbors for a stacktrace within the same project and determines if they should be grouped.
        If no records should be grouped, inserts the request as a new GroupingRecord into the database.

        :param issue: The issue containing the stacktrace, similarity threshold, and number of nearest neighbors to find (k).
        :return: A SimilarityResponse object containing a list of GroupingResponse objects with the nearest group IDs,
                 stacktrace similarity scores, message similarity scores, and grouping flags.
        """
        with Session() as session:
            # If an exact match of the stacktrace hash is found, return this record
            if hasattr(issue, "stacktrace_hash") and issue.stacktrace_hash:
                existing_record = (
                    session.query(DbGroupingRecord)
                    .filter_by(stacktrace_hash=issue.stacktrace_hash)
                    .first()
                )
                if existing_record:
                    similarity_response = SimilarityResponse(responses=[], token=None)
                    similarity_response.responses.append(
                        GroupingResponse(
                            parent_group_id=existing_record.group_id,
                            stacktrace_distance=0.00,
                            message_distance=0.00,
                            should_group=True,
                        )
                    )
                    return similarity_response

            embedding = self.encode_text(issue.stacktrace).astype("float32")

            results = (
                session.query(
                    DbGroupingRecord,
                    DbGroupingRecord.stacktrace_embedding.cosine_distance(embedding).label(
                        "distance"
                    ),
                )
                .filter(
                    DbGroupingRecord.project_id == issue.project_id,
                    DbGroupingRecord.stacktrace_embedding.cosine_distance(embedding) <= 0.15,
                    DbGroupingRecord.group_id != issue.group_id,
                    DbGroupingRecord.group_id != None,
                )
                .order_by("distance")
                .limit(issue.k)
                .all()
            )

            # If no existing groups within the threshold, insert the request as a new GroupingRecord
            token = None
            if not any(distance <= issue.threshold for _, distance in results):
                token = self.insert_new_grouping_record(session, issue, embedding)

            session.commit()

        similarity_response = SimilarityResponse(responses=[], token=token)
        for record, distance in results:
            message_similarity_score = difflib.SequenceMatcher(
                None, issue.message, record.message
            ).ratio()
            should_group = distance <= issue.threshold

            similarity_response.responses.append(
                GroupingResponse(
                    parent_group_id=record.group_id,
                    stacktrace_distance=distance,
                    message_distance=1.0 - message_similarity_score,
                    should_group=should_group,
                )
            )

        return similarity_response

    def bulk_create_and_insert_grouping_records(
        self, data: CreateGroupingRecordsRequest
    ) -> BulkCreateGroupingRecordsResponse:
        """
        Calls functions to create grouping records and bulk insert them.
        """
        if len(data.data) != len(data.stacktrace_list):
            return BulkCreateGroupingRecordsResponse(success=False)

        records = self.create_grouping_record_objects(data)
        self.bulk_insert_new_grouping_records(records)
        return BulkCreateGroupingRecordsResponse(success=True)

    def create_grouping_record_objects(
        self, data: CreateGroupingRecordsRequest
    ) -> List[DbGroupingRecord]:
        """
        Creates stacktrace emebddings and record objects for the given data.
        Returns a list of created records.
        """
        records = []
        embeddings = self.encode_multiple_texts(data.stacktrace_list)
        for i, entry in enumerate(data.data):
            new_record = GroupingRecord(
                group_id=entry.group_id,
                project_id=entry.project_id,
                message=entry.message,
                stacktrace_embedding=embeddings[i].astype("float32"),
                stacktrace_hash=None,
            ).to_db_model()
            records.append(new_record)
        return records

    def insert_new_grouping_record(
        self, session, issue: GroupingRequest, embedding: np.ndarray
    ) -> int:
        """
        Inserts a new GroupingRecord into the database if the group_id does not already exist.
        If new grouping record was created, return the id.

        :param session: The database session.
        :param issue: The issue to insert as a new GroupingRecord.
        :param embedding: The embedding of the stacktrace.
        """
        existing_record = None
        if issue.group_id:
            existing_record = (
                session.query(DbGroupingRecord).filter_by(group_id=issue.group_id).first()
            )

        if existing_record is None:
            new_record = GroupingRecord(
                group_id=issue.group_id,
                project_id=issue.project_id,
                message=issue.message,
                stacktrace_embedding=embedding,
                stacktrace_hash=issue.stacktrace_hash,
            ).to_db_model()
            session.add(new_record)
            session.commit()
            return new_record.id

        return existing_record.id

    def bulk_insert_new_grouping_records(self, records: List[DbGroupingRecord]):
        """
        Bulk inserts new GroupingRecord into the database.

        :param records: List of records to be inserted
        """
        with Session() as session:
            session.bulk_save_objects(records)
            session.commit()<|MERGE_RESOLUTION|>--- conflicted
+++ resolved
@@ -77,13 +77,13 @@
     token: Optional[int]
 
 
-<<<<<<< HEAD
 class BulkCreateGroupingRecordsResponse(BaseModel):
     success: bool
-=======
+
+      
 class SimilarityBenchmarkResponse(BaseModel):
     embedding: List[float]
->>>>>>> 670ed6dc
+
 
 
 class GroupingLookup:
