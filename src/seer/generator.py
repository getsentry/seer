--- conflicted
+++ resolved
@@ -562,17 +562,7 @@
             final_seed = seed
 
         def generate() -> typing.Iterator[typing.Sequence[Any]]:
-<<<<<<< HEAD
             gen.restart_at(final_seed)
-=======
-            import hashlib
-
-            gen.restart_at(
-                seed
-                if seed is not None
-                else int.from_bytes(hashlib.md5(func.__name__.encode("utf8")).digest()[:8])
-            )
->>>>>>> fc0dd27a
             context = GeneratorContext.from_source(func)
             context.include_defaults = include_defaults
             context.generators = [*generators, *context.generators]
