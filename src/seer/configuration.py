import logging
import os.path
import uuid
from functools import cached_property
from typing import Annotated

from pydantic import BaseModel, BeforeValidator, Field

from seer.dependency_injection import Module

logger = logging.getLogger(__name__)

configuration_module = Module()
configuration_test_module = Module()


def parse_int_from_env(data: str) -> int:
    return int(data)


def parse_list_from_env(data: str) -> list[str]:
    return data.split()


def parse_bool_from_env(data: str) -> bool:
    if not data.lower() in ("yes", "true", "t", "y", "1", "on"):
        return False
    return True


def as_absolute_path(path: str) -> str:
    return os.path.abspath(path)


ParseInt = Annotated[int, BeforeValidator(parse_int_from_env)]
ParseList = Annotated[list[str], BeforeValidator(parse_list_from_env)]
ParseBool = Annotated[bool, BeforeValidator(parse_bool_from_env)]
ParsePath = Annotated[str, BeforeValidator(as_absolute_path)]


class AppConfig(BaseModel):
    SEER_VERSION_SHA: str = ""

    SENTRY_DSN: str = ""
    SENTRY_ENVIRONMENT: str = "production"

    DATABASE_URL: str
    CELERY_BROKER_URL: str
    GITHUB_TOKEN: str | None = None
    GITHUB_APP_ID: str = ""
    GITHUB_PRIVATE_KEY: str = ""
    GITHUB_SENTRY_APP_ID: str | None = None
    GITHUB_SENTRY_PRIVATE_KEY: str | None = None

    LANGFUSE_PUBLIC_KEY: str = ""
    LANGFUSE_SECRET_KEY: str = ""
    LANGFUSE_HOST: str = ""

    API_PUBLIC_KEY_SECRET_ID: str = ""
    JSON_API_SHARED_SECRETS: ParseList = Field(default_factory=list)
    IGNORE_API_AUTH: ParseBool = False  # Used for both API Tokens and RPC Secrets

    TORCH_NUM_THREADS: ParseInt = 0
    NO_SENTRY_INTEGRATION: ParseBool = False
    DEV: ParseBool = False

    GOOGLE_CLOUD_PROJECT: str = ""
    USE_EU_REGION: ParseBool = False

    SMOKE_CHECK: ParseBool = False

<<<<<<< HEAD
    CODECOV_API_TOKEN: str = ""
=======
    # Super access token for developing against, won't be available in final production setup.
    CODECOV_SUPER_TOKEN: str = ""
>>>>>>> 60c90868

    @cached_property
    def smoke_test_id(self) -> str:
        return str(uuid.uuid4())

    @property
    def is_production(self) -> bool:
        return not self.DEV

    @property
    def has_sentry_integration(self) -> bool:
        return not self.NO_SENTRY_INTEGRATION

    def do_validation(self):
        if self.is_production:
            # TODO: Set and uncomment this
            # assert (
            #     self.GOOGLE_CLOUD_PROJECT
            # ), "GOOGLE_CLOUD_PROJECT required for production! Why is this not set? Huh?"

            assert self.has_sentry_integration, "Sentry integration required for production mode."
            assert self.SENTRY_DSN, "SENTRY_DSN required for production!"

            # assert self.LANGFUSE_HOST, "LANGFUSE_HOST required for production!"
            # assert self.LANGFUSE_PUBLIC_KEY, "LANGFUSE_PUBLIC_KEY required for production!"
            # assert self.LANGFUSE_SECRET_KEY, "LANGFUSE_SECRET_KEY required for production!"

            assert self.GITHUB_APP_ID, "GITHUB_APP_ID required for production!"
            assert self.GITHUB_PRIVATE_KEY, "GITHUB_PRIVATE_KEY required for production!"

            if not self.JSON_API_SHARED_SECRETS:
                logger.warning("No JSON_API_SHARED_SECRETS was configured for this environment")

            # These are not required for production but is needed to work for customers that don't want PRs to be made.
            if not self.DEV and not self.GITHUB_SENTRY_APP_ID:
                logger.warning("GITHUB_SENTRY_APP_ID is missing in production!")
            if not self.DEV and not self.GITHUB_SENTRY_PRIVATE_KEY:
                logger.warning("GITHUB_SENTRY_PRIVATE_KEY is missing in production!")


@configuration_module.provider
def load_from_environment(environ: dict[str, str] | None = None) -> AppConfig:
    return AppConfig.model_validate(environ or os.environ)


@configuration_test_module.provider
def provide_test_defaults() -> AppConfig:
    """
    Load defaults into the base app config useful for tests
    """

    base = load_from_environment()

    base.NO_SENTRY_INTEGRATION = True
    base.DATABASE_URL = base.DATABASE_URL.replace("db", "test-db")
    base.LANGFUSE_HOST = ""
    base.LANGFUSE_PUBLIC_KEY = ""
    base.LANGFUSE_SECRET_KEY = ""
    base.SMOKE_CHECK = True

    return base


configuration_module.enable()<|MERGE_RESOLUTION|>--- conflicted
+++ resolved
@@ -69,12 +69,8 @@
 
     SMOKE_CHECK: ParseBool = False
 
-<<<<<<< HEAD
-    CODECOV_API_TOKEN: str = ""
-=======
     # Super access token for developing against, won't be available in final production setup.
     CODECOV_SUPER_TOKEN: str = ""
->>>>>>> 60c90868
 
     @cached_property
     def smoke_test_id(self) -> str:
