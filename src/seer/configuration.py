--- conflicted
+++ resolved
@@ -73,11 +73,10 @@
     # Super access token for developing against, won't be available in final production setup.
     CODECOV_SUPER_TOKEN: str = ""
 
-<<<<<<< HEAD
     GRPC_THREAD_POOL_SIZE: ParseInt = 1
     GRPC_SERVICE_PORT: ParseInt = 50051
     GRPC_MAINTENANCE_PORT: ParseInt = 50052
-=======
+
     ANOMALY_DETECTION_ENABLED: ParseBool = False
     GROUPING_ENABLED: ParseBool = False
     SEVERITY_ENABLED: ParseBool = False
@@ -108,7 +107,6 @@
     @property
     def is_anomaly_detection_enabled(self):
         return self.ANOMALY_DETECTION_ENABLED or "breakpoint" in self.HOSTNAME
->>>>>>> 42ecc494
 
     @cached_property
     def smoke_test_id(self) -> str:
