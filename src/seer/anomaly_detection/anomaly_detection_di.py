from seer.anomaly_detection.accessors import AlertDataAccessor, DbAlertDataAccessor
from seer.anomaly_detection.detectors import (
    FlagSmoother,
    MajorityVoteFlagSmoother,
    MinMaxNormalizer,
    MPCascadingScorer,
    MPConfig,
    MPScorer,
    MPUtils,
    Normalizer,
    SuSSWindowSizeSelector,
    WindowSizeSelector,
)
from seer.anomaly_detection.detectors.location_detectors import (
    LocationDetector,
    ProphetLocationDetector,
)
from seer.dependency_injection import Module

anomaly_detection_module = Module()
test_anomaly_detection_module = Module()


@anomaly_detection_module.provider
def alert_data_accessor_provider() -> AlertDataAccessor:
    return DbAlertDataAccessor()


@anomaly_detection_module.provider
def mp_scorer_provider() -> MPScorer:
    return MPCascadingScorer()


@anomaly_detection_module.provider
def mpconfig_provider() -> MPConfig:
    return MPConfig(
        ignore_trivial=True, normalize_mp=False
    )  # Avoiding complexities around normalizing matrix profile across stream computation for now.


@anomaly_detection_module.provider
def ws_selector_provider() -> WindowSizeSelector:
    return SuSSWindowSizeSelector()


@anomaly_detection_module.provider
def normalizer_provider() -> Normalizer:
    return MinMaxNormalizer()


@anomaly_detection_module.provider
def mp_utils_provider() -> MPUtils:
    return MPUtils()


@anomaly_detection_module.provider
<<<<<<< HEAD
def flag_smoother_provider() -> FlagSmoother:
    return MajorityVoteFlagSmoother()
=======
def location_detector_provider() -> LocationDetector:
    return ProphetLocationDetector()
>>>>>>> 7e6b5eed
<|MERGE_RESOLUTION|>--- conflicted
+++ resolved
@@ -54,10 +54,11 @@
 
 
 @anomaly_detection_module.provider
-<<<<<<< HEAD
+def location_detector_provider() -> LocationDetector:
+    return ProphetLocationDetector()
+
+  
+@anomaly_detection_module.provider
 def flag_smoother_provider() -> FlagSmoother:
     return MajorityVoteFlagSmoother()
-=======
-def location_detector_provider() -> LocationDetector:
-    return ProphetLocationDetector()
->>>>>>> 7e6b5eed
+  