--- conflicted
+++ resolved
@@ -152,6 +152,7 @@
         diagnostics.append({
             "step": "Relevant Warnings - Read PR",
             "pr_files": [pr_file.filename for pr_file in pr_files],
+            "warnings": [warning.rule_id for warning in self.request.warnings],
         })
 
         # 2. Only consider warnings from lines changed in the PR.
@@ -162,18 +163,16 @@
         filter_warnings_output: FilterWarningsOutput = filter_warnings_component.invoke(
             filter_warnings_request
         )
-<<<<<<< HEAD
-        warnings = filter_warnings_output.warnings
+        warning_and_pr_files = filter_warnings_output.warning_and_pr_files
+
         diagnostics.append({
             "step": "Relevant Warnings - Filter Warnings Component",
-            "warning_rule_ids": [warning.rule_id for warning in filter_warnings_request.warnings],
-        })
-        if not warnings:  # exit early to avoid unnecessary issue-fetching.
-=======
-        warning_and_pr_files = filter_warnings_output.warning_and_pr_files
-
+            "filtered_warning_and_pr_files": [
+                [item.warning.rule_id, item.pr_file.filename]
+                for item in filter_warnings_output.warning_and_pr_files
+            ],
+        })
         if not warning_and_pr_files:  # exit early to avoid unnecessary issue-fetching.
->>>>>>> 75e94269
             self.logger.info("No warnings to predict relevancy for.")
             self._complete_run(None, diagnostics)
             return
@@ -191,14 +190,11 @@
             itertools.chain.from_iterable(fetch_issues_output.filename_to_issues.values())
         )
         all_selected_issues = all_selected_issues[: self.request.max_num_issues_analyzed]
-<<<<<<< HEAD
         diagnostics.append({
             "step": "Relevant Warnings - Fetch Issues Component",
             "all_selected_issues": [issue.id for issue in all_selected_issues],
             "max_num_issues_analyzed": self.request.max_num_issues_analyzed,
         })
-=======
->>>>>>> 75e94269
 
         # 4. Limit the number of warning-issue associations we analyze to the top
         #    max_num_associations.
@@ -223,28 +219,26 @@
                         assoc_issue.title
                     )
                 else:
-<<<<<<< HEAD
-                    warning_from_list.potentially_related_issue_titles = [assoc_issue.title]
+                    warning_from_list.warning.potentially_related_issue_titles = [assoc_issue.title]
         diagnostics.append({
             "step": "Relevant Warnings - Associate Warnings With Issues Component",
             "candidate_associations": [
                 {
-                    "warning_rule_id": association[0].rule_id,
+                    "warning_rule_id": association[0].warning.rule_id,
+                    "pr_file": association[0].pr_file.filename,
                     "issue_id": association[1].id,
                 }
                 for association in associations_output.candidate_associations
             ],
             "potentially_related_issue_titles": [
                 {
-                    "warning_rule_id": warning.rule_id,
-                    "potentially_related_issue_titles": warning.potentially_related_issue_titles,
+                    "warning_rule_id": warning_and_pr_file.warning.rule_id,
+                    "potentially_related_issue_titles": warning_and_pr_file.warning.potentially_related_issue_titles,
+                    "pr_file": warning_and_pr_file.pr_file.filename,
                 }
-                for warning in warnings
+                for warning_and_pr_file in warning_and_pr_files
             ],
         })
-=======
-                    warning_from_list.warning.potentially_related_issue_titles = [assoc_issue.title]
->>>>>>> 75e94269
 
         # 5. Filter out unfixable issues b/c it doesn't make much sense to raise suggestions for issues you can't fix.
         are_issues_fixable_component = AreIssuesFixableComponent(self.context)
