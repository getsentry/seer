import abc
import contextlib
import dataclasses
import functools
import threading
from enum import Enum
from typing import Any, ContextManager, Generic, Iterator, Type, TypeVar

from pydantic import BaseModel
from sqlalchemy import select

from seer.db import DbRunState, Session

_State = TypeVar("_State", bound=BaseModel)
_StateB = TypeVar("_StateB", bound=BaseModel)


class DbStateRunTypes(str, Enum):
    AUTOFIX = "autofix"
    UNIT_TEST = "unit-test"
    PR_REVIEW = "pr-review"


class State(abc.ABC, Generic[_State]):
    """
    An abstract state buffer that attempts to push state changes to a sink.
    """

    @abc.abstractmethod
    def get(self) -> _State:
        """
        A method to return a locally secure copy of the state.  Note that mutations to this
        value are not likely to be reflected, see `update`.
        """
        pass

    @abc.abstractmethod
    def update(self) -> ContextManager[_State]:
        """
        A method to atomically get and mutate a state value.  Subclasses should implement
        concurrency primitives around this method to ensure that concurrent access is limited
        by the context of the update itself.
        :return:
        """
        pass


@dataclasses.dataclass
class LocalMemoryState(State[_State]):
    val: _State
    lock: threading.RLock = dataclasses.field(default_factory=threading.RLock)

    def get(self) -> _State:
        return self.val

    @contextlib.contextmanager
    def update(self):
        with self.lock:
            val = self.get()
            yield val
            # Mostly a no-op, except in the case that `get` has semantics copying
            self.val = val


@dataclasses.dataclass
class DbState(State[_State]):
    """
    State that is stored in postgres: DbRunState model.
    """

    id: int
    model: Type[_State]
    type: DbStateRunTypes

    @classmethod
    def new(
        cls, value: _State, *, group_id: int | None = None, t: DbStateRunTypes
    ) -> "DbState[_State]":
        with Session() as session:
            db_state = DbRunState(value=value.model_dump(mode="json"), group_id=group_id, type=t)
            session.add(db_state)
            session.flush()
            value.run_id = db_state.id
            db_state.value = value.model_dump(mode="json")
            session.merge(db_state)
            session.commit()
            return cls(id=db_state.id, model=type(value), type=t)

    def get(self) -> _State:
        with Session() as session:
            db_state = session.get(DbRunState, self.id)
            self.validate(db_state)
            assert db_state
            return self.model.model_validate(db_state.value)

    def validate(self, db_state: DbRunState | None):
        if db_state is None:
            raise ValueError(f"No state found for id {self.id}")
        if db_state.type != self.type:
            raise ValueError(f"Invalid state type: '{db_state.type}', expected: '{self.type}'")

    def apply_to_run_state(self, value: _State, run_state: DbRunState):
        """
        Can be used to pass down context from state into the db context
        """
        pass

<<<<<<< HEAD
            if db_state is None:
                raise ValueError(f"No state found for id {self.id}")

            if db_state.type not in self.type:
                print(db_state.type, self.type, "TYPEEE")
                raise ValueError(
                    f"Invalid state type: '{db_state.type}', expected one of: '{self.type}'"
                )

            return cast(_State, self.model.model_validate(db_state.value))
=======
    def before_update(self, value: _State):
        """
        Can be used to run some logic before the update is applied to the db
        """
        pass
>>>>>>> 5a600585

    @contextlib.contextmanager
    def update(self):
        """
        Uses a 'with for update' clause on the db run id, ensuring it is safe against concurrent transactions.
        Note however, that if you have two competing updates in which neither can fully complete (say a circle
        of inter related locks), the database may reach a deadlock state which last until the lock timeout configured
        on the postgres database.
        """
        with Session() as session:
            r = session.execute(
                select(DbRunState).where(DbRunState.id == self.id).with_for_update()
            ).scalar_one_or_none()
            self.validate(r)
            assert r
            value = self.model.model_validate(r.value)
            yield value
            self.before_update(value)
            db_state = DbRunState(id=self.id, value=value.model_dump(mode="json"))
            self.apply_to_run_state(value, db_state)
            session.merge(db_state)
            session.commit()


@functools.total_ordering
class BufferedMemoryState(State[_State]):
    values: list[_State] = dataclasses.field(default_factory=list)
    lock: threading.RLock = dataclasses.field(default_factory=threading.RLock)

    def __init__(self, initial: _State):
        self.values.append(initial)

    def get(self) -> _State:
        return self.values[-1]

    def __eq__(self, other: Any) -> bool:
        return self.values[-1] == other

    def __lt__(self, other: Any) -> bool:
        return self.values[-1] < other

    def __hash__(self) -> int:
        return hash(self.values[-1])

    def __contains__(self, other: Any) -> bool:
        return other in self.values

    def __iter__(self) -> Iterator[_State]:
        return iter(self.values)

    @contextlib.contextmanager
    def update(self):
        with self.lock:
            value = self.get()
            yield value
            self.values.append(value)<|MERGE_RESOLUTION|>--- conflicted
+++ resolved
@@ -96,8 +96,11 @@
     def validate(self, db_state: DbRunState | None):
         if db_state is None:
             raise ValueError(f"No state found for id {self.id}")
-        if db_state.type != self.type:
-            raise ValueError(f"Invalid state type: '{db_state.type}', expected: '{self.type}'")
+        if db_state.type not in self.type:
+            print(db_state.type, self.type, "TYPEEE")
+            raise ValueError(
+                f"Invalid state type: '{db_state.type}', expected one of: '{self.type}'"
+            )
 
     def apply_to_run_state(self, value: _State, run_state: DbRunState):
         """
@@ -105,24 +108,11 @@
         """
         pass
 
-<<<<<<< HEAD
-            if db_state is None:
-                raise ValueError(f"No state found for id {self.id}")
-
-            if db_state.type not in self.type:
-                print(db_state.type, self.type, "TYPEEE")
-                raise ValueError(
-                    f"Invalid state type: '{db_state.type}', expected one of: '{self.type}'"
-                )
-
-            return cast(_State, self.model.model_validate(db_state.value))
-=======
     def before_update(self, value: _State):
         """
         Can be used to run some logic before the update is applied to the db
         """
         pass
->>>>>>> 5a600585
 
     @contextlib.contextmanager
     def update(self):
