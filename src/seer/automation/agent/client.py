import json
import logging
import re
from dataclasses import dataclass
from typing import Any, ClassVar, Iterable, Iterator, Type, Union, cast

import anthropic
from anthropic import NOT_GIVEN
from anthropic.types import (
    MessageParam,
    TextBlockParam,
    ToolParam,
    ToolResultBlockParam,
    ToolUseBlockParam,
)
from google import genai  # type: ignore[attr-defined]
from google.genai.types import (  # type: ignore[import-untyped]
    Content,
    FunctionCall,
    FunctionDeclaration,
    FunctionResponse,
    GenerateContentConfig,
    GenerateContentResponse,
    GoogleSearch,
    Part,
    Tool,
)
from langfuse.decorators import langfuse_context, observe
from langfuse.openai import openai
from openai.types.chat import ChatCompletionMessageParam, ChatCompletionToolParam

from seer.automation.agent import retry_stream
from seer.automation.agent.models import (
    LlmGenerateStructuredResponse,
    LlmGenerateTextResponse,
    LlmModelDefaultConfig,
    LlmProviderDefaults,
    LlmProviderType,
    LlmRefusalError,
    LlmResponseMetadata,
    Message,
    StructuredOutputType,
    ToolCall,
    Usage,
)
from seer.automation.agent.tools import FunctionTool
from seer.bootup import module
from seer.configuration import AppConfig
from seer.dependency_injection import inject, injected

logger = logging.getLogger(__name__)


@dataclass
class OpenAiProvider:
    model_name: str
    provider_name = LlmProviderType.OPENAI
    defaults: LlmProviderDefaults | None = None

    default_configs: ClassVar[list[LlmModelDefaultConfig]] = [
        LlmModelDefaultConfig(
            match=r"^o1-mini.*",
            defaults=LlmProviderDefaults(temperature=1.0),
        ),
        LlmModelDefaultConfig(
            match=r"^o1-preview.*",
            defaults=LlmProviderDefaults(temperature=1.0),
        ),
        LlmModelDefaultConfig(
            match=r".*",
            defaults=LlmProviderDefaults(temperature=0.0),
        ),
    ]

    @staticmethod
    def get_client() -> openai.Client:
        return openai.Client()

    @classmethod
    def model(cls, model_name: str) -> "OpenAiProvider":
        model_config = cls._get_config(model_name)
        return cls(
            model_name=model_name,
            defaults=model_config.defaults if model_config else None,
        )

    @classmethod
    def _get_config(cls, model_name: str):
        for config in cls.default_configs:
            if re.match(config.match, model_name):
                return config
        return None

    def generate_text(
        self,
        *,
        prompt: str | None = None,
        messages: list[Message] | None = None,
        system_prompt: str | None = None,
        tools: list[FunctionTool] | None = None,
        temperature: float | None = None,
        max_tokens: int | None = None,
        timeout: float | None = None,
    ):
        message_dicts, tool_dicts = self._prep_message_and_tools(
            messages=messages,
            prompt=prompt,
            system_prompt=system_prompt,
            tools=tools,
        )

        openai_client = self.get_client()

        completion = openai_client.chat.completions.create(
            model=self.model_name,
            messages=cast(Iterable[ChatCompletionMessageParam], message_dicts),
            temperature=temperature,
            tools=(
                cast(Iterable[ChatCompletionToolParam], tool_dicts)
                if tool_dicts
                else openai.NotGiven()
            ),
            max_tokens=max_tokens or openai.NotGiven(),
            timeout=timeout or openai.NotGiven(),
        )

        openai_message = completion.choices[0].message
        if openai_message.refusal:
            raise LlmRefusalError(completion.choices[0].message.refusal)

        message = Message(
            content=openai_message.content,
            role=openai_message.role,
            tool_calls=(
                [
                    ToolCall(id=call.id, function=call.function.name, args=call.function.arguments)
                    for call in openai_message.tool_calls
                ]
                if openai_message.tool_calls
                else None
            ),
        )

        usage = Usage(
            completion_tokens=completion.usage.completion_tokens if completion.usage else 0,
            prompt_tokens=completion.usage.prompt_tokens if completion.usage else 0,
            total_tokens=completion.usage.total_tokens if completion.usage else 0,
        )

        return LlmGenerateTextResponse(
            message=message,
            metadata=LlmResponseMetadata(
                model=self.model_name,
                provider_name=self.provider_name,
                usage=usage,
            ),
        )

    def generate_structured(
        self,
        *,
        prompt: str | None = None,
        messages: list[Message] | None = None,
        system_prompt: str | None = None,
        tools: list[FunctionTool] | None = None,
        temperature: float | None = None,
        response_format: Type[StructuredOutputType],
        max_tokens: int | None = None,
        timeout: float | None = None,
    ) -> LlmGenerateStructuredResponse[StructuredOutputType]:
        message_dicts, tool_dicts = self._prep_message_and_tools(
            messages=messages,
            prompt=prompt,
            system_prompt=system_prompt,
            tools=tools,
        )

        openai_client = self.get_client()

        completion = openai_client.beta.chat.completions.parse(
            model=self.model_name,
            messages=cast(Iterable[ChatCompletionMessageParam], message_dicts),
            temperature=temperature,
            tools=(
                cast(Iterable[ChatCompletionToolParam], tool_dicts)
                if tool_dicts
                else openai.NotGiven()
            ),
            response_format=response_format,
            max_tokens=max_tokens or openai.NotGiven(),
            timeout=timeout or openai.NotGiven(),
        )

        openai_message = completion.choices[0].message
        if openai_message.refusal:
            raise LlmRefusalError(completion.choices[0].message.refusal)

        parsed = cast(StructuredOutputType, completion.choices[0].message.parsed)

        usage = Usage(
            completion_tokens=completion.usage.completion_tokens if completion.usage else 0,
            prompt_tokens=completion.usage.prompt_tokens if completion.usage else 0,
            total_tokens=completion.usage.total_tokens if completion.usage else 0,
        )

        return LlmGenerateStructuredResponse(
            parsed=parsed,
            metadata=LlmResponseMetadata(
                model=self.model_name,
                provider_name=self.provider_name,
                usage=usage,
            ),
        )

    @staticmethod
    def to_message_dict(message: Message) -> ChatCompletionMessageParam:
        message_dict: dict[str, Any] = {
            "content": message.content if message.content else "",
            "role": message.role,
        }

        if message.tool_calls:
            tool_calls = [tool_call.model_dump(mode="json") for tool_call in message.tool_calls]
            parsed_tool_calls = []
            for item in tool_calls:
                new_item = item.copy()
                new_item["function"] = {"name": item["function"], "arguments": item["args"]}
                new_item["type"] = "function"
                parsed_tool_calls.append(new_item)
            message_dict["tool_calls"] = parsed_tool_calls

        if message.tool_call_id:
            message_dict["tool_call_id"] = message.tool_call_id

        return cast(ChatCompletionMessageParam, message_dict)

    @staticmethod
    def to_tool_dict(tool: FunctionTool) -> ChatCompletionToolParam:
        return ChatCompletionToolParam(
            type="function",
            function={
                "name": tool.name,
                "description": tool.description,
                "parameters": {
                    "type": "object",
                    "properties": {
                        param["name"]: {
                            key: value
                            for key, value in {
                                "type": param["type"],
                                "description": param.get("description", ""),
                                "items": param.get("items"),
                            }.items()
                            if value is not None
                        }
                        for param in tool.parameters
                    },
                    "required": tool.required,
                },
            },
        )

    @classmethod
    def _prep_message_and_tools(
        cls,
        *,
        messages: list[Message] | None = None,
        prompt: str | None = None,
        system_prompt: str | None = None,
        tools: list[FunctionTool] | None = None,
    ):
        message_dicts = [cls.to_message_dict(message) for message in messages] if messages else []
        if system_prompt:
            message_dicts.insert(
                0, cls.to_message_dict(Message(role="system", content=system_prompt))
            )
        if prompt:
            message_dicts.append(cls.to_message_dict(Message(role="user", content=prompt)))

        tool_dicts = (
            [cls.to_tool_dict(tool) for tool in tools] if tools and len(tools) > 0 else None
        )

        return message_dicts, tool_dicts

    @observe(as_type="generation", name="OpenAI Stream")
    def generate_text_stream(
        self,
        *,
        prompt: str | None = None,
        messages: list[Message] | None = None,
        system_prompt: str | None = None,
        tools: list[FunctionTool] | None = None,
        temperature: float | None = None,
        max_tokens: int | None = None,
        timeout: float | None = None,
    ) -> Iterator[str | ToolCall | Usage]:
        message_dicts, tool_dicts = self._prep_message_and_tools(
            messages=messages,
            prompt=prompt,
            system_prompt=system_prompt,
            tools=tools,
        )

        openai_client = self.get_client()

        stream = openai_client.chat.completions.create(
            model=self.model_name,
            messages=cast(Iterable[ChatCompletionMessageParam], message_dicts),
            temperature=temperature,
            tools=(
                cast(Iterable[ChatCompletionToolParam], tool_dicts)
                if tool_dicts
                else openai.NotGiven()
            ),
            max_tokens=max_tokens or openai.NotGiven(),
            timeout=timeout or openai.NotGiven(),
            stream=True,
            stream_options={"include_usage": True},
        )

        try:
            current_tool_call: dict[str, Any] | None = None
            current_tool_call_index = 0

            for chunk in stream:
                if not chunk.choices and chunk.usage:
                    usage = Usage(
                        completion_tokens=chunk.usage.completion_tokens,
                        prompt_tokens=chunk.usage.prompt_tokens,
                        total_tokens=chunk.usage.total_tokens,
                    )
                    yield usage
                    langfuse_context.update_current_observation(model=self.model_name, usage=usage)
                    break

                delta = chunk.choices[0].delta
                if delta.tool_calls:
                    tool_call = delta.tool_calls[0]

                    if (
                        not current_tool_call or current_tool_call_index != tool_call.index
                    ):  # Start of new tool call
                        current_tool_call_index = tool_call.index
                        if current_tool_call:
                            yield ToolCall(**current_tool_call)
                        current_tool_call = None
                        current_tool_call = {
                            "id": tool_call.id,
                            "function": tool_call.function.name if tool_call.function.name else "",
                            "args": (
                                tool_call.function.arguments if tool_call.function.arguments else ""
                            ),
                        }
                    else:
                        if tool_call.function.arguments:
                            current_tool_call["args"] += tool_call.function.arguments
                if chunk.choices[0].finish_reason == "tool_calls" and current_tool_call:
                    yield ToolCall(**current_tool_call)
                if delta.content:
                    yield delta.content
        finally:
            stream.response.close()

    def construct_message_from_stream(
        self, content_chunks: list[str], tool_calls: list[ToolCall]
    ) -> Message:
        return Message(
            role="assistant",
            content="".join(content_chunks) if content_chunks else None,
            tool_calls=tool_calls if tool_calls else None,
        )


@dataclass
class AnthropicProvider:
    model_name: str
    provider_name = LlmProviderType.ANTHROPIC
    defaults: LlmProviderDefaults | None = None

    default_configs: ClassVar[list[LlmModelDefaultConfig]] = [
        LlmModelDefaultConfig(
            match=r".*",
            defaults=LlmProviderDefaults(temperature=0.0),
        ),
    ]

    @staticmethod
    @inject
    def get_client(app_config: AppConfig = injected) -> anthropic.AnthropicVertex:
        return anthropic.AnthropicVertex(
            project_id=app_config.GOOGLE_CLOUD_PROJECT,
            region="europe-west1" if app_config.USE_EU_REGION else "us-east5",
            max_retries=8,
        )

    @classmethod
    def model(cls, model_name: str) -> "AnthropicProvider":
        model_config = cls._get_config(model_name)
        return cls(
            model_name=model_name,
            defaults=model_config.defaults if model_config else None,
        )

    @classmethod
    def _get_config(cls, model_name: str):
        for config in cls.default_configs:
            if re.match(config.match, model_name):
                return config
        return None

    @observe(as_type="generation", name="Anthropic Generation")
    @inject
    def generate_text(
        self,
        *,
        messages: list[Message] | None = None,
        prompt: str | None = None,
        system_prompt: str | None = None,
        tools: list[FunctionTool] | None = None,
        temperature: float | None = None,
        max_tokens: int | None = None,
        timeout: float | None = None,
    ):
        message_dicts, tool_dicts, system_prompt = self._prep_message_and_tools(
            messages=messages,
            prompt=prompt,
            system_prompt=system_prompt,
            tools=tools,
        )

        anthropic_client = self.get_client()

        completion = anthropic_client.messages.create(
            system=system_prompt or NOT_GIVEN,
            model=self.model_name,
            tools=cast(Iterable[ToolParam], tool_dicts) if tool_dicts else NOT_GIVEN,
            messages=cast(Iterable[MessageParam], message_dicts),
            max_tokens=max_tokens or 8192,
            temperature=temperature or NOT_GIVEN,
            timeout=timeout or NOT_GIVEN,
        )

        message = self._format_claude_response_to_message(completion)

        usage = Usage(
            completion_tokens=completion.usage.output_tokens,
            prompt_tokens=completion.usage.input_tokens,
            total_tokens=completion.usage.input_tokens + completion.usage.output_tokens,
        )

        langfuse_context.update_current_observation(model=self.model_name, usage=usage)

        return LlmGenerateTextResponse(
            message=message,
            metadata=LlmResponseMetadata(
                model=self.model_name,
                provider_name=self.provider_name,
                usage=usage,
            ),
        )

    @staticmethod
    def _format_claude_response_to_message(completion: anthropic.types.Message) -> Message:
        message = Message(role=completion.role)
        for block in completion.content:
            if block.type == "text":
                message.content = (
                    block.text
                )  # we're assuming there's only one text block per message
            elif block.type == "tool_use":
                if not message.tool_calls:
                    message.tool_calls = []
                message.tool_calls.append(
                    ToolCall(id=block.id, function=block.name, args=json.dumps(block.input))
                )
                message.role = "tool_use"
                message.tool_call_id = message.tool_calls[
                    0
                ].id  # assumes we get only 1 tool call at a time, but we really don't use this field for tool_use blocks
        return message

    @staticmethod
    def to_message_param(message: Message) -> MessageParam:
        if message.role == "tool":
            return MessageParam(
                role="user",
                content=[
                    ToolResultBlockParam(
                        type="tool_result",
                        content=message.content or "",
                        tool_use_id=message.tool_call_id or "",
                    )
                ],
            )
        elif message.role == "tool_use":
            if not message.tool_calls:
                return MessageParam(role="assistant", content=[])
            tool_call = message.tool_calls[0]  # Assuming only one tool call per message
            return MessageParam(
                role="assistant",
                content=[
                    ToolUseBlockParam(
                        type="tool_use",
                        id=tool_call.id or "",
                        name=tool_call.function,
                        input=json.loads(tool_call.args),
                    )
                ],
            )
        else:
            return MessageParam(
                role=message.role,  # type: ignore
                content=[TextBlockParam(type="text", text=message.content or "")],
            )

    @staticmethod
    def to_tool_dict(tool: FunctionTool) -> ToolParam:
        return ToolParam(
            name=tool.name,
            description=tool.description,
            input_schema={
                "type": "object",
                "properties": {
                    param["name"]: {
                        key: value
                        for key, value in {
                            "type": param["type"],
                            "description": param.get("description", ""),
                            "items": param.get("items"),
                        }.items()
                        if value is not None
                    }
                    for param in tool.parameters
                },
                "required": tool.required,
            },
        )

    @classmethod
    def _prep_message_and_tools(
        cls,
        *,
        messages: list[Message] | None = None,
        prompt: str | None = None,
        system_prompt: str | None = None,
        tools: list[FunctionTool] | None = None,
    ) -> tuple[list[MessageParam], list[ToolParam] | None, str | None]:
        message_dicts = [cls.to_message_param(message) for message in messages] if messages else []
        if prompt:
            message_dicts.append(cls.to_message_param(Message(role="user", content=prompt)))

        tool_dicts = (
            [cls.to_tool_dict(tool) for tool in tools] if tools and len(tools) > 0 else None
        )

        return message_dicts, tool_dicts, system_prompt

    @observe(as_type="generation", name="Anthropic Stream")
    def generate_text_stream(
        self,
        *,
        prompt: str | None = None,
        messages: list[Message] | None = None,
        system_prompt: str | None = None,
        tools: list[FunctionTool] | None = None,
        temperature: float | None = None,
        max_tokens: int | None = None,
        timeout: float | None = None,
    ) -> Iterator[str | ToolCall | Usage]:
        message_dicts, tool_dicts, system_prompt = self._prep_message_and_tools(
            messages=messages,
            prompt=prompt,
            system_prompt=system_prompt,
            tools=tools,
        )

        anthropic_client = self.get_client()

        stream = anthropic_client.messages.create(
            system=system_prompt or NOT_GIVEN,
            model=self.model_name,
            tools=cast(Iterable[ToolParam], tool_dicts) if tool_dicts else NOT_GIVEN,
            messages=cast(Iterable[MessageParam], message_dicts),
            max_tokens=max_tokens or 8192,
            temperature=temperature or NOT_GIVEN,
            timeout=timeout or NOT_GIVEN,
            stream=True,
        )

        try:
            current_tool_call: dict[str, Any] | None = None
            current_input_json = []
            total_input_tokens = 0
            total_output_tokens = 0

            for chunk in stream:
                if chunk.type == "message_start" and chunk.message.usage:
                    total_input_tokens += chunk.message.usage.input_tokens
                    total_output_tokens += chunk.message.usage.output_tokens
                elif chunk.type == "message_delta" and chunk.usage:
                    total_output_tokens += chunk.usage.output_tokens

                if chunk.type == "message_stop":
                    break
                elif chunk.type == "content_block_delta" and chunk.delta.type == "text_delta":
                    yield chunk.delta.text
                elif chunk.type == "content_block_start" and chunk.content_block.type == "tool_use":
                    # Start accumulating a new tool call
                    current_tool_call = {
                        "id": chunk.content_block.id,
                        "function": chunk.content_block.name,
                        "args": "",
                    }
                elif chunk.type == "content_block_delta" and chunk.delta.type == "input_json_delta":
                    # Accumulate the input JSON
                    if current_tool_call:
                        current_input_json.append(chunk.delta.partial_json)
                elif chunk.type == "content_block_stop" and current_tool_call:
                    # Tool call is complete, yield it
                    current_tool_call["args"] = "".join(current_input_json)
                    yield ToolCall(**current_tool_call)
                    current_tool_call = None
                    current_input_json = []
        finally:
            usage = Usage(
                completion_tokens=total_output_tokens,
                prompt_tokens=total_input_tokens,
                total_tokens=total_input_tokens + total_output_tokens,
            )
            yield usage
            langfuse_context.update_current_observation(model=self.model_name, usage=usage)
            stream.response.close()

    @staticmethod
    def is_overloaded_error(exception: Exception) -> bool:
        # I don't know what exactly the overloaded_error looks like b/c
        # I can't guarantee an accurate local reproduction.
        #
        # If it has a response/status_code, we could check exception.status_code == 529
        # https://sentry.sentry.io/issues/6147057985/?project=6178942
        # https://docs.anthropic.com/en/api/errors#http-errors
        #
        # But I don't think that'd catch:
        # https://sentry.sentry.io/issues/6147058185/?project=6178942
        # https://sentry.sentry.io/issues/6152252202/?project=6178942
        exception_str = str(exception)
        return isinstance(exception, anthropic.AnthropicError) and (
            "overloaded_error" in exception_str
        )

    @observe(as_type="generation", name="Anthropic Stream with retry")
    def generate_text_stream_retry(
        self,
        *,
        prompt: str | None = None,
        messages: list[Message] | None = None,
        system_prompt: str | None = None,
        tools: list[FunctionTool] | None = None,
        temperature: float | None = None,
        max_tokens: int | None = None,
        timeout: float | None = None,
        max_retries_during_stream: int | None = None,
        sleep_sec_scaler: retry_stream.SleepSecScaler | None = None,
    ) -> Iterator[str | ToolCall | Usage]:
        return retry_stream.generate_text_stream_retry(
            does_exception_indicate_retry=self.is_overloaded_error,
            model=self,
            prompt=prompt,
            messages=messages,
            system_prompt=system_prompt,
            tools=tools,
            temperature=temperature,
            max_tokens=max_tokens,
            timeout=timeout,
            # Retry args
            max_retries_during_stream=max_retries_during_stream,
            sleep_sec_scaler=sleep_sec_scaler,
        )

    def construct_message_from_stream(
        self, content_chunks: list[str], tool_calls: list[ToolCall]
    ) -> Message:
        message = Message(
            role="tool_use" if tool_calls else "assistant",
            content="".join(content_chunks) if content_chunks else None,
        )

        if tool_calls:
            message.tool_calls = tool_calls
            message.tool_call_id = tool_calls[0].id

        return message


@dataclass
class GeminiProvider:
    # !!! NOTE THE FOLLOWING LIMITATIONS FOR GEMINI:
    # - super strict rate limits making it unusable for evals or prod
    # - no multi-turn tool use
    # - no nested Pydantic models for structured outputs
    # - no nullable fields for structured outputs
    # - no dynamic retrieval for google search
    # These will likely be changed as the SDK matures. Make sure to keep an eye on updates and update these notes/our implementation as needed.

    model_name: str
    provider_name = LlmProviderType.GEMINI
    defaults: LlmProviderDefaults | None = None

    default_configs: ClassVar[list[LlmModelDefaultConfig]] = [
        LlmModelDefaultConfig(
            match=r".*",
            defaults=LlmProviderDefaults(temperature=0.0),
        ),
    ]

    @staticmethod
    def get_client() -> genai.Client:
        return genai.Client(
            vertexai=True,
            location="us-central1",
        )

    @classmethod
    def model(cls, model_name: str) -> "GeminiProvider":
        model_config = cls._get_config(model_name)
        return cls(
            model_name=model_name,
            defaults=model_config.defaults if model_config else None,
        )

    @classmethod
    def _get_config(cls, model_name: str):
        for config in cls.default_configs:
            if re.match(config.match, model_name):
                return config
        return None

    @observe(as_type="generation", name="Gemini Generation with Grounding")
    def search_the_web(self, prompt: str, temperature: float | None = None) -> str:
        client = self.get_client()
        google_search_tool = Tool(google_search=GoogleSearch())

        response = client.models.generate_content(
            model=self.model_name,
            contents=prompt,
            config=GenerateContentConfig(
                tools=[google_search_tool],
                response_modalities=["TEXT"],
                temperature=temperature or 0.0,
            ),
        )
        answer = ""
        for each in response.candidates[0].content.parts:
            answer += each.text
        return answer

    @observe(as_type="generation", name="Gemini Generation")
    def generate_structured(
        self,
        *,
        prompt: str | None = None,
        messages: list[Message] | None = None,
        system_prompt: str | None = None,
        tools: list[FunctionTool] | None = None,
        temperature: float | None = None,
        response_format: Type[StructuredOutputType],
        max_tokens: int | None = None,
    ) -> LlmGenerateStructuredResponse[StructuredOutputType]:
        message_dicts, tool_dicts, system_prompt = self._prep_message_and_tools(
            messages=messages,
            prompt=prompt,
            system_prompt=system_prompt,
            tools=tools,
        )

        client = self.get_client()

        response = client.models.generate_content(
            model=self.model_name,
            contents=message_dicts,
            config=GenerateContentConfig(
                tools=tool_dicts,
                response_modalities=["TEXT"],
                temperature=temperature or 0.0,
                response_mime_type="application/json",
                max_output_tokens=max_tokens or 8192,
                response_schema=response_format.model_json_schema(),  # type: ignore[attr-defined]
            ),
        )
        result = response.text
        structured_result = response_format.model_validate_json(result)  # type: ignore[attr-defined]

        usage = Usage(
            completion_tokens=response.usage_metadata.candidates_token_count,
            prompt_tokens=response.usage_metadata.prompt_token_count,
            total_tokens=response.usage_metadata.total_token_count,
        )
        langfuse_context.update_current_observation(model=self.model_name, usage=usage)

        return LlmGenerateStructuredResponse(
            parsed=structured_result,
            metadata=LlmResponseMetadata(
                model=self.model_name,
                provider_name=self.provider_name,
                usage=usage,
            ),
        )

    @observe(as_type="generation", name="Gemini Stream")
    def generate_text_stream(
        self,
        *,
        prompt: str | None = None,
        messages: list[Message] | None = None,
        system_prompt: str | None = None,
        tools: list[FunctionTool] | None = None,
        temperature: float | None = None,
        max_tokens: int | None = None,
    ) -> Iterator[str | ToolCall | Usage]:
        message_dicts, tool_dicts, system_prompt = self._prep_message_and_tools(
            messages=messages,
            prompt=prompt,
            system_prompt=system_prompt,
            tools=tools,
        )

        client = self.get_client()

        total_prompt_tokens = 0
        total_completion_tokens = 0

        try:
            stream = client.models.generate_content_stream(
                model=self.model_name,
                contents=message_dicts,
                config=GenerateContentConfig(
                    tools=tool_dicts,
                    system_instruction=system_prompt,
                    response_modalities=["TEXT"],
                    temperature=temperature or 0.0,
                    max_output_tokens=max_tokens or 8192,
                ),
            )

            current_tool_call: dict[str, Any] | None = None

            for chunk in stream:
                # Handle function calls
                if chunk.candidates[0].content.parts[0].function_call:
                    function_call = chunk.candidates[0].content.parts[0].function_call
                    if not current_tool_call:
                        current_tool_call = {
                            "id": str(hash(function_call.name + str(function_call.args))),
                            "function": function_call.name,
                            "args": json.dumps(function_call.args),
                        }
                        yield ToolCall(**current_tool_call)
                        current_tool_call = None
                # Handle text chunks
                elif chunk.text:
                    yield chunk.text

                # Update token counts if available
                if chunk.usage_metadata:
                    total_prompt_tokens = chunk.usage_metadata.prompt_token_count
                    total_completion_tokens = chunk.usage_metadata.candidates_token_count

        finally:
            # Yield final usage statistics
            usage = Usage(
                completion_tokens=total_completion_tokens,
                prompt_tokens=total_prompt_tokens,
                total_tokens=total_prompt_tokens + total_completion_tokens,
            )
            yield usage
            langfuse_context.update_current_observation(model=self.model_name, usage=usage)

    @observe(as_type="generation", name="Gemini Generation")
    def generate_text(
        self,
        *,
        prompt: str | None = None,
        messages: list[Message] | None = None,
        system_prompt: str | None = None,
        tools: list[FunctionTool] | None = None,
        temperature: float | None = None,
        max_tokens: int | None = None,
    ):
        message_dicts, tool_dicts, system_prompt = self._prep_message_and_tools(
            messages=messages,
            prompt=prompt,
            system_prompt=system_prompt,
            tools=tools,
        )

        client = self.get_client()
        response = client.models.generate_content(
            model=self.model_name,
            contents=message_dicts,
            config=GenerateContentConfig(
                tools=tool_dicts,
                system_instruction=system_prompt,
                temperature=temperature or 0.0,
                max_output_tokens=max_tokens or 8192,
            ),
        )

        message = self._format_gemini_response_to_message(response)

        usage = Usage(
            completion_tokens=response.usage_metadata.candidates_token_count,
            prompt_tokens=response.usage_metadata.prompt_token_count,
            total_tokens=response.usage_metadata.total_token_count,
        )

        langfuse_context.update_current_observation(model=self.model_name, usage=usage)

        return LlmGenerateTextResponse(
            message=message,
            metadata=LlmResponseMetadata(
                model=self.model_name,
                provider_name=self.provider_name,
                usage=usage,
            ),
        )

    @classmethod
    def _prep_message_and_tools(
        cls,
        *,
        messages: list[Message] | None = None,
        prompt: str | None = None,
        system_prompt: str | None = None,
        tools: list[FunctionTool] | None = None,
    ) -> tuple[list[Content], list[Tool] | None, str | None]:
        contents = [cls.to_content(message) for message in messages] if messages else []
        if prompt:
            contents.append(cls.to_content(Message(role="user", content=prompt)))

        tools = [cls.to_tool(tool) for tool in tools] if tools else []

        return contents, tools, system_prompt

    @staticmethod
    def to_content(message: Message) -> Content:
        if message.role == "tool":
            return Content(
                role="user",
                parts=[
                    Part(
                        function_response=FunctionResponse(
                            name=message.tool_calls[0].function if message.tool_calls else "",
                            response=(
                                json.loads(message.tool_calls[0].args) if message.tool_calls else {}
                            ),
                        ),
                    )
                ],
            )
        elif message.role == "tool_use":
            if not message.tool_calls:
                return Content(
                    role="model",
                    parts=[Part(text=message.content or "")],
                )
            tool_call = message.tool_calls[0]  # Assuming only one tool call per message
            parts = []
            if message.content:
                parts.append(Part(text=message.content))
            if tool_call:
                parts.append(
                    Part(
                        function_call=FunctionCall(
                            name=tool_call.function,
                            args=json.loads(tool_call.args),
                        ),
                    )
                )
            return Content(
                role="model",
                parts=parts,
            )
        elif message.role == "assistant":
            return Content(
                role="model",
                parts=[Part(text=message.content or "")],
            )
        else:
            return Content(
                role="user",
                parts=[Part(text=message.content or "")],
            )

    @staticmethod
    def to_tool(tool: FunctionTool) -> Tool:
        return Tool(
            function_declarations=[
                FunctionDeclaration(
                    name=tool.name,
                    description=tool.description,
                    parameters={
                        "type": "OBJECT",
                        "properties": {
                            param["name"]: {
                                key: value
                                for key, value in {
                                    "type": param["type"].upper(),  # type: ignore
                                    "description": param.get("description", ""),
                                    "items": (
                                        {
                                            **param.get("items", {}),  # type: ignore
                                            "type": param.get("items", {}).get("type", "").upper(),  # type: ignore
                                        }
                                        if param.get("items") and "type" in param.get("items", {})
                                        else param.get("items")
                                    ),
                                }.items()
                                if value is not None
                            }
                            for param in tool.parameters
                        },
                        "required": tool.required,
                    },
                )
            ],
        )

    def construct_message_from_stream(
        self, content_chunks: list[str], tool_calls: list[ToolCall]
    ) -> Message:
        message = Message(
            role="tool_use" if tool_calls else "assistant",
            content="".join(content_chunks) if content_chunks else None,
        )

        if tool_calls:
            message.tool_calls = tool_calls
            message.tool_call_id = tool_calls[0].id

        return message

    def _format_gemini_response_to_message(self, response: GenerateContentResponse) -> Message:
        message = Message(
            role="assistant",
            content=(
                response.candidates[0].content.parts[0].text
                if response.candidates[0].content.parts[0].text
                else None
            ),
        )

        for part in response.candidates[0].content.parts:
            if part.function_call:
                if not message.tool_calls:
                    message.tool_calls = []
                message.tool_calls.append(
                    ToolCall(
                        id=part.function_call.id,
                        function=part.function_call.name,
                        args=json.dumps(part.function_call.args),
                    )
                )
                message.role = "tool_use"
                message.tool_call_id = part.function_call.id
            if part.text:
                message.content = part.text

        return message


LlmProvider = Union[OpenAiProvider, AnthropicProvider, GeminiProvider]


class LlmClient:
    @observe(name="Generate Text")
    def generate_text(
        self,
        *,
        prompt: str | None = None,
        messages: list[Message] | None = None,
        model: LlmProvider,
        system_prompt: str | None = None,
        tools: list[FunctionTool] | None = None,
        temperature: float | None = None,
        max_tokens: int | None = None,
        run_name: str | None = None,
        timeout: float | None = None,
    ) -> LlmGenerateTextResponse:
        try:
            if run_name:
                langfuse_context.update_current_observation(name=run_name + " - Generate Text")

            defaults = model.defaults
            default_temperature = defaults.temperature if defaults else None

            messages = LlmClient.clean_message_content(messages if messages else [])
            if not tools:
                messages = LlmClient.clean_tool_call_assistant_messages(messages)

            if model.provider_name == LlmProviderType.OPENAI:
                model = cast(OpenAiProvider, model)
                return model.generate_text(
                    max_tokens=max_tokens,
                    messages=messages,
                    prompt=prompt,
                    system_prompt=system_prompt,
                    temperature=temperature or default_temperature,
                    tools=tools,
                    timeout=timeout,
                )
            elif model.provider_name == LlmProviderType.ANTHROPIC:
                model = cast(AnthropicProvider, model)
                return model.generate_text(
                    max_tokens=max_tokens,
                    messages=messages,
                    prompt=prompt,
                    system_prompt=system_prompt,
                    temperature=temperature or default_temperature,
                    tools=tools,
                    timeout=timeout,
                )
            elif model.provider_name == LlmProviderType.GEMINI:
                model = cast(GeminiProvider, model)
                return model.generate_text(
                    max_tokens=max_tokens,
                    messages=messages,
                    prompt=prompt,
                    system_prompt=system_prompt,
                    temperature=temperature or default_temperature,
                    tools=tools,
                )
            else:
                raise ValueError(f"Invalid provider: {model.provider_name}")
        except Exception as e:
            logger.exception(f"Text generation failed with provider {model.provider_name}: {e}")
            raise e

    @observe(name="Generate Structured")
    def generate_structured(
        self,
        *,
        prompt: str | None = None,
        messages: list[Message] | None = None,
        model: LlmProvider,
        system_prompt: str | None = None,
        response_format: Type[StructuredOutputType],
        tools: list[FunctionTool] | None = None,
        temperature: float | None = None,
        max_tokens: int | None = None,
        run_name: str | None = None,
        timeout: float | None = None,
    ) -> LlmGenerateStructuredResponse[StructuredOutputType]:
        try:
            if run_name:
                langfuse_context.update_current_observation(
                    name=run_name + " - Generate Structured"
                )

            messages = LlmClient.clean_message_content(messages if messages else [])
            messages = LlmClient.clean_tool_call_assistant_messages(messages)

            if model.provider_name == LlmProviderType.OPENAI:
                model = cast(OpenAiProvider, model)
                return model.generate_structured(
                    max_tokens=max_tokens,
                    messages=messages,
                    prompt=prompt,
                    response_format=response_format,
                    system_prompt=system_prompt,
                    temperature=temperature,
                    tools=tools,
                    timeout=timeout,
                )
            elif model.provider_name == LlmProviderType.ANTHROPIC:
                raise NotImplementedError("Anthropic structured outputs are not yet supported")
            elif model.provider_name == LlmProviderType.GEMINI:
                model = cast(GeminiProvider, model)
                return model.generate_structured(
                    max_tokens=max_tokens,
                    messages=messages,
                    prompt=prompt,
                    response_format=response_format,
                    system_prompt=system_prompt,
                    temperature=temperature,
                    tools=tools,
                )
            else:
                raise ValueError(f"Invalid provider: {model.provider_name}")
        except Exception as e:
            logger.exception(f"Text generation failed with provider {model.provider_name}: {e}")
            raise e

    @observe(name="Generate Text Stream")
    def generate_text_stream(
        self,
        *,
        prompt: str | None = None,
        messages: list[Message] | None = None,
        model: LlmProvider,
        system_prompt: str | None = None,
        tools: list[FunctionTool] | None = None,
        temperature: float | None = None,
        max_tokens: int | None = None,
        run_name: str | None = None,
        timeout: float | None = None,
        max_retries_during_stream: int | None = None,
        sleep_sec_scaler: retry_stream.SleepSecScaler | None = None,
    ) -> Iterator[str | ToolCall | Usage]:
        try:
            if run_name:
                langfuse_context.update_current_observation(
                    name=run_name + " - Generate Text Stream"
                )

            defaults = model.defaults
            default_temperature = defaults.temperature if defaults else None

            messages = LlmClient.clean_message_content(messages if messages else [])
            if not tools:
                messages = LlmClient.clean_tool_call_assistant_messages(messages)

            if model.provider_name == LlmProviderType.OPENAI:
                model = cast(OpenAiProvider, model)
                yield from model.generate_text_stream(
                    max_tokens=max_tokens,
                    messages=messages,
                    prompt=prompt,
                    system_prompt=system_prompt,
                    temperature=temperature or default_temperature,
                    tools=tools,
                    timeout=timeout,
                )
            elif model.provider_name == LlmProviderType.ANTHROPIC:
                model = cast(AnthropicProvider, model)
                generate_args = dict(
                    max_tokens=max_tokens,
                    messages=messages,
                    prompt=prompt,
                    system_prompt=system_prompt,
                    temperature=temperature or default_temperature,
                    tools=tools,
                    timeout=timeout,
                )
<<<<<<< HEAD
                if tools:
                    # When using tools, pre-filling the assistant response is not supported.
                    # So retrying during the stream is not possible.
                    yield from model.generate_text_stream(**generate_args)
                else:
                    yield from model.generate_text_stream_retry(
                        **generate_args,
                        max_retries_during_stream=max_retries_during_stream,
                        sleep_sec_scaler=sleep_sec_scaler,
                    )
=======
            elif model.provider_name == LlmProviderType.GEMINI:
                model = cast(GeminiProvider, model)
                yield from model.generate_text_stream(
                    max_tokens=max_tokens,
                    messages=messages,
                    prompt=prompt,
                    system_prompt=system_prompt,
                    temperature=temperature or default_temperature,
                    tools=tools,
                )
>>>>>>> f63dfb24
            else:
                raise ValueError(f"Invalid provider: {model.provider_name}")
        except Exception as e:
            logger.exception(
                f"Text stream generation failed with provider {model.provider_name}: {e}"
            )
            raise e

    @observe(name="Generate Text from Web Search")
    def generate_text_from_web_search(
        self,
        *,
        prompt: str,
        model: LlmProvider,
        temperature: float | None = None,
        run_name: str | None = None,
    ) -> str:
        try:
            if run_name:
                langfuse_context.update_current_observation(name=run_name + " - Generate Text")

            defaults = model.defaults
            default_temperature = defaults.temperature if defaults else None

            if model.provider_name == LlmProviderType.GEMINI:
                model = cast(GeminiProvider, model)
                return model.search_the_web(prompt, temperature or default_temperature)
            else:
                raise ValueError(f"Invalid provider: {model.provider_name}")
        except Exception as e:
            logger.exception(
                f"Text generation from web failed with provider {model.provider_name}: {e}"
            )
            raise e

    @staticmethod
    def clean_tool_call_assistant_messages(messages: list[Message]) -> list[Message]:
        new_messages = []
        for message in messages:
            if message.role == "assistant" and message.tool_calls:
                new_messages.append(
                    Message(role="assistant", content=message.content, tool_calls=[])
                )
            elif message.role == "tool":
                new_messages.append(Message(role="user", content=message.content, tool_calls=[]))
            elif message.role == "tool_use":
                new_messages.append(
                    Message(role="assistant", content=message.content, tool_calls=[])
                )
            else:
                new_messages.append(message)
        return new_messages

    @staticmethod
    def clean_message_content(messages: list[Message]) -> list[Message]:
        new_messages = []
        for message in messages:
            if not message.content:
                message.content = "."
            new_messages.append(message)
        return new_messages

    def construct_message_from_stream(
        self,
        content_chunks: list[str],
        tool_calls: list[ToolCall],
        model: LlmProvider,
    ) -> Message:
        if model.provider_name == LlmProviderType.OPENAI:
            model = cast(OpenAiProvider, model)
            return model.construct_message_from_stream(content_chunks, tool_calls)
        elif model.provider_name == LlmProviderType.ANTHROPIC:
            model = cast(AnthropicProvider, model)
            return model.construct_message_from_stream(content_chunks, tool_calls)
        elif model.provider_name == LlmProviderType.GEMINI:
            model = cast(GeminiProvider, model)
            return model.construct_message_from_stream(content_chunks, tool_calls)
        else:
            raise ValueError(f"Invalid provider: {model.provider_name}")


@module.provider
def provide_llm_client() -> LlmClient:
    return LlmClient()<|MERGE_RESOLUTION|>--- conflicted
+++ resolved
@@ -1242,7 +1242,6 @@
                     tools=tools,
                     timeout=timeout,
                 )
-<<<<<<< HEAD
                 if tools:
                     # When using tools, pre-filling the assistant response is not supported.
                     # So retrying during the stream is not possible.
@@ -1253,7 +1252,6 @@
                         max_retries_during_stream=max_retries_during_stream,
                         sleep_sec_scaler=sleep_sec_scaler,
                     )
-=======
             elif model.provider_name == LlmProviderType.GEMINI:
                 model = cast(GeminiProvider, model)
                 yield from model.generate_text_stream(
@@ -1264,7 +1262,6 @@
                     temperature=temperature or default_temperature,
                     tools=tools,
                 )
->>>>>>> f63dfb24
             else:
                 raise ValueError(f"Invalid provider: {model.provider_name}")
         except Exception as e:
