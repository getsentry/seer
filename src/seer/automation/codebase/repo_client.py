import logging
import os
import shutil
import tarfile
import tempfile
from typing import Literal

import requests
import sentry_sdk
from github import Auth, Github, GithubIntegration, UnknownObjectException
from github.GitRef import GitRef
from github.Repository import Repository
from unidiff import PatchSet

from seer.automation.autofix.utils import generate_random_string, sanitize_branch_name
from seer.automation.codebase.utils import get_language_from_path
from seer.automation.models import FileChange, InitializationError, RepoDefinition
from seer.configuration import AppConfig
from seer.dependency_injection import inject, injected
from seer.utils import class_method_lru_cache

logger = logging.getLogger(__name__)


def get_github_app_auth_and_installation(
    app_id: int | str, private_key: str, repo_owner: str, repo_name: str
):
    app_auth = Auth.AppAuth(app_id, private_key=private_key)
    gi = GithubIntegration(auth=app_auth)
    installation = gi.get_repo_installation(repo_owner, repo_name)
    github_auth = app_auth.get_installation_auth(installation.id)

    return github_auth, installation


def get_repo_app_permissions(
    app_id: int | str, private_key: str, repo_owner: str, repo_name: str
) -> dict[str, str] | None:
    try:
        _, installation = get_github_app_auth_and_installation(
            app_id, private_key, repo_owner, repo_name
        )

        return installation.raw_data.get("permissions", {})
    except UnknownObjectException:
        return None


@inject
def get_github_token_auth(config: AppConfig = injected) -> Auth.Token | None:
    github_token = config.GITHUB_TOKEN
    if github_token is None:
        return None

    return Auth.Token(github_token)


@inject
def get_write_app_credentials(config: AppConfig = injected) -> tuple[int | str | None, str | None]:
    app_id = config.GITHUB_APP_ID
    private_key = config.GITHUB_PRIVATE_KEY

    if not app_id or not private_key:
        return None, None

    return app_id, private_key


@inject
def get_read_app_credentials(config: AppConfig = injected) -> tuple[int | str | None, str | None]:
    app_id = config.GITHUB_SENTRY_APP_ID
    private_key = config.GITHUB_SENTRY_PRIVATE_KEY

    if not app_id or not private_key:
        return get_write_app_credentials()

    return app_id, private_key


class RepoClient:
    # TODO: Support other git providers later
    github_auth: Auth.Token | Auth.AppInstallationAuth
    github: Github
    repo: Repository

    provider: str
    repo_owner: str
    repo_name: str
    repo_external_id: str
    base_commit_sha: str

    def __init__(
        self, app_id: int | str | None, private_key: str | None, repo_definition: RepoDefinition
    ):
        if repo_definition.provider != "github":
            # This should never get here, the repo provider should be checked on the Sentry side but this will make debugging
            # easier if it does
            raise InitializationError(
                f"Unsupported repo provider: {repo_definition.provider}, only github is supported."
            )

        if app_id and private_key:
            self.github = Github(
                auth=get_github_app_auth_and_installation(
                    app_id, private_key, repo_definition.owner, repo_definition.name
                )[0]
            )
        else:
            self.github = Github(auth=get_github_token_auth())

        self.repo = self.github.get_repo(
            int(repo_definition.external_id)
            if repo_definition.external_id.isdigit()
            else repo_definition.full_name
        )

        self.provider = repo_definition.provider
        self.repo_owner = repo_definition.owner
        self.repo_name = repo_definition.name
        self.repo_external_id = repo_definition.external_id
        self.base_commit_sha = repo_definition.base_commit_sha or self.get_default_branch_head_sha()

    @staticmethod
    def check_repo_write_access(repo: RepoDefinition):
        app_id, pk = get_write_app_credentials()

        if app_id is None or pk is None:
            return True if get_github_token_auth() else None

        permissions = get_repo_app_permissions(app_id, pk, repo.owner, repo.name)

        if (
            permissions
            and permissions.get("contents") == "write"
            and permissions.get("pull_requests") == "write"
        ):
            return True

        return False

    @staticmethod
    def check_repo_read_access(repo: RepoDefinition):
        app_id, pk = get_write_app_credentials()

        if app_id is None or pk is None:
            return True if get_github_token_auth() else None

        permissions = get_repo_app_permissions(app_id, pk, repo.owner, repo.name)

        if permissions and (
            permissions.get("contents") == "read" or permissions.get("contents") == "write"
        ):
            return True

        return False

    @classmethod
    def from_repo_definition(cls, repo_def: RepoDefinition, type: Literal["read", "write"]):
        if type == "write":
            return cls(*get_write_app_credentials(), repo_def)

        return cls(*get_read_app_credentials(), repo_def)

    @property
    def repo_full_name(self):
        return self.repo.full_name

    def get_default_branch(self) -> str:
        return self.repo.default_branch

    def get_branch_head_sha(self, branch: str):
        return self.repo.get_branch(branch).commit.sha

    def get_default_branch_head_sha(self):
        return self.get_branch_head_sha(self.get_default_branch())

    def compare(self, base: str, head: str):
        return self.repo.compare(base, head)

    def load_repo_to_tmp_dir(self, sha: str | None = None) -> tuple[str, str]:
        sha = sha or self.base_commit_sha

        # Check if output directory exists, if not create it
        tmp_dir = tempfile.mkdtemp(prefix=f"{self.repo_owner}-{self.repo_name}_{sha}")
        tmp_repo_dir = os.path.join(tmp_dir, "repo")

        logger.debug(f"Loading repository to {tmp_repo_dir}")

        # Create a temporary directory to store the repository
        os.makedirs(tmp_repo_dir, exist_ok=True)

        # Clean the directory
        for root, dirs, files in os.walk(tmp_repo_dir, topdown=False):
            for name in files:
                os.remove(os.path.join(root, name))
            for name in dirs:
                os.rmdir(os.path.join(root, name))

        tarball_url = self.repo.get_archive_link("tarball", ref=sha)
        tarfile_path = os.path.join(tmp_dir, f"{sha}.tar.gz")

        response = requests.get(tarball_url, stream=True)
        if response.status_code == 200:
            with open(tarfile_path, "wb") as f:
                f.write(response.content)
        else:
            logger.error(
                f"Failed to get tarball url for {tarball_url}. Please check if the repository exists and the provided token is valid."
            )
            logger.error(
                f"Response status code: {response.status_code}, response text: {response.text}"
            )
            raise Exception(
                f"Failed to get tarball url for {tarball_url}. Please check if the repository exists and the provided token is valid."
            )

        # Extract tarball into the output directory
        with tarfile.open(tarfile_path, "r:gz") as tar:
            tar.extractall(path=tmp_repo_dir)  # extract all members normally
            extracted_folders = [
                name
                for name in os.listdir(tmp_repo_dir)
                if os.path.isdir(os.path.join(tmp_repo_dir, name))
            ]
            if extracted_folders:
                root_folder = extracted_folders[0]  # assuming the first folder is the root folder
                root_folder_path = os.path.join(tmp_repo_dir, root_folder)
                for item in os.listdir(root_folder_path):
                    s = os.path.join(root_folder_path, item)
                    d = os.path.join(tmp_repo_dir, item)
                    # TODO: Consider a strategy for handling symlinks more appropriately in the future, possibly by resolving them or copying as symlinks to maintain the original structure.
                    if os.path.isdir(s):
                        shutil.move(
                            s, d
                        )  # move all directories from the root folder to the output directory
                    else:
                        # Skipping symlinks to prevent FileNotFoundError.
                        if not os.path.islink(s):
                            shutil.copy2(
                                s, d
                            )  # copy all files from the root folder to the output directory

                shutil.rmtree(root_folder_path)  # remove the root folder

        return tmp_dir, tmp_repo_dir

    @class_method_lru_cache(maxsize=16)
    def get_commit_file_diffs(self, prev_sha: str, next_sha: str) -> tuple[list[str], list[str]]:
        """
        Returns the list of files to change and files to delete in the diff in order to turn a commit into another.
        """
        comparison = self.repo.compare(prev_sha, next_sha)

        # Support reverse diffs, because the api would return an empty list of files if the comparison is behind
        is_behind = comparison.status == "behind"
        if is_behind:
            comparison = self.repo.compare(next_sha, prev_sha)

        # Hack: We're extracting the authorization and user agent headers from the PyGithub library to get this diff
        # This has to be done because the files list inside the comparison object is limited to only 300 files.
        # We get the entire diff from the diff object returned from the `diff_url`
        requester = self.repo._requester
        headers = {
            "Authorization": f"{requester._Requester__auth.token_type} {requester._Requester__auth.token}",  # type: ignore
            "User-Agent": requester._Requester__userAgent,  # type: ignore
        }
        data = requests.get(comparison.diff_url, headers=headers).content

        patch_set = PatchSet(data.decode("utf-8"))

        added_files = [patch.path for patch in patch_set.added_files]
        modified_files = [patch.path for patch in patch_set.modified_files]
        removed_files = [patch.path for patch in patch_set.removed_files]

        if is_behind:
            # If the comparison is behind, the added files are actually the removed files
            changed_files = list(set(modified_files + removed_files))
            removed_files = added_files
        else:
            changed_files = list(set(added_files + modified_files))

        return changed_files, removed_files

    def get_file_content(self, path: str, sha: str | None = None) -> str | None:
        logger.debug(f"Getting file contents for {path} in {self.repo.full_name} on sha {sha}")
        if sha is None:
            sha = self.base_commit_sha
        try:
            contents = self.repo.get_contents(path, ref=sha)

            if isinstance(contents, list):
                raise Exception(f"Expected a single ContentFile but got a list for path {path}")

            return contents.decoded_content.decode()
        except Exception as e:
            logger.error(f"Error getting file contents: {e}")

            return None

    def get_valid_file_paths(self, sha: str | None = None) -> set[str]:
        if sha is None:
            sha = self.base_commit_sha

        tree = self.repo.get_git_tree(sha, recursive=True)

        if tree.raw_data["truncated"]:
            sentry_sdk.capture_message(
                f"Truncated tree for {self.repo.full_name}. This may cause issues with autofix."
            )

        valid_file_paths: set[str] = set()

        for file in tree.tree:
            valid_file_paths.add(file.path)

        return valid_file_paths

    def _create_branch(self, branch_name):
        ref = self.repo.create_git_ref(
            ref=f"refs/heads/{branch_name}", sha=self.get_default_branch_head_sha()
        )

        return ref

    def _commit_file_change(self, change: FileChange, branch_ref: str):
        contents = (
            self.repo.get_contents(change.path, ref=branch_ref)
            if change.change_type != "create"
            else None
        )

        if isinstance(contents, list):
            raise RuntimeError(
                f"Expected a single ContentFile but got a list for path {change.path}"
            )

        new_contents = change.apply(contents.decoded_content.decode("utf-8") if contents else None)

        # Remove leading slash if it exists, the github api will reject paths with leading slashes.
        if change.path.startswith("/"):
            change.path = change.path[1:]

        if change.change_type == "delete" and contents:
            self.repo.delete_file(
                change.path,
                change.description or "File deletion",
                contents.sha,  # FYI: It wants the sha of the content blob here, not a commit sha.
                branch=branch_ref,
            )
        elif change.change_type == "create" and new_contents:
            self.repo.create_file(
                change.path, change.description or "New file", new_contents, branch=branch_ref
            )
        else:
            if contents is None:
                raise FileNotFoundError(f"File {change.path} does not exist in the repository.")

            self.repo.update_file(
                change.path,
                change.commit_message or "File change",
                new_contents or "",
                contents.sha,  # FYI: It wants the sha of the content blob here, not a commit sha.
                branch=branch_ref,
            )

    def create_branch_from_changes(
        self, pr_title: str, file_changes: list[FileChange], branch_name: str | None = None
    ) -> GitRef | None:
        new_branch_name = (
            branch_name or f"autofix/{sanitize_branch_name(pr_title)}/{generate_random_string(n=6)}"
        )
        branch_ref = self._create_branch(new_branch_name)

        for change in file_changes:
            try:
                self._commit_file_change(change, branch_ref.ref)
            except Exception as e:
                logger.error(f"Error committing file change: {e}")

        branch_ref.update()

        # Check that the changes were made
        comparison = self.repo.compare(self.get_default_branch_head_sha(), branch_ref.object.sha)

        if comparison.ahead_by < 1:
            # Remove the branch if there are no changes
            try:
                branch_ref.delete()
            except UnknownObjectException:
                logger.warning("Attempted to delete a branch or reference that does not exist.")
            sentry_sdk.capture_message(
                f"Failed to create branch from changes. Comparison is ahead by {comparison.ahead_by}"
            )
            return None

        return branch_ref

    def create_pr_from_branch(
        self, branch: GitRef, title: str, description: str, provided_base: str | None = None
    ):
        return self.repo.create_pull(
            title=title,
            body=description,
            base=provided_base or self.get_default_branch(),
            head=branch.ref,
            draft=True,
        )

    def get_index_file_set(
        self, sha: str | None = None, max_file_size_bytes=2 * 1024 * 1024, skip_empty_files=False
    ) -> set[str]:
        if sha is None:
            sha = self.base_commit_sha

        tree = self.repo.get_git_tree(sha=sha, recursive=True)

        # Recursive tree requests are truncated at 100,000 entries or 7MB as noted @ https://docs.github.com/en/rest/git/trees?apiVersion=2022-11-28#get-a-tree
        # This should be sufficient for most repositories, but if it's not, we should consider paginating the tree.
        # We log to see how often this happens and if it's a problem.
        if tree.raw_data["truncated"]:
            sentry_sdk.capture_message(
                f"Truncated tree for {self.repo.full_name}. This may cause issues with autofix."
            )

        file_set = set()
        for file in tree.tree:
            if (
                file.type == "blob"
                and file.size < max_file_size_bytes
                and file.mode
                in ["100644", "100755"]  # 100644 is a regular file, 100755 is an executable file
                and get_language_from_path(file.path) is not None
                and (not skip_empty_files or file.size > 0)
            ):
                file_set.add(file.path)

        return file_set

    def get_pr_diff_content(self, pr_url: str) -> str:
        requester = self.repo._requester
        headers = {
            "Authorization": f"{requester.auth.token_type} {requester.auth.token}",  # type: ignore
            "Accept": "application/vnd.github.diff",
        }

        data = requests.get(pr_url, headers=headers)

        data.raise_for_status()  # Raise an exception for HTTP errors
        return data.text

    def get_pr_head_sha(self, pr_url: str) -> str:
        requester = self.repo._requester
        headers = {
            "Authorization": f"{requester.auth.token_type} {requester.auth.token}",  # type: ignore
            "Accept": "application/vnd.github.raw+json",
        }

<<<<<<< HEAD
        return data.text

    def comment_root_cause_on_pr_for_copilot(
        self, pr_url: str, run_id: int, issue_id: int, comment: str
    ):
        pull_id = int(pr_url.split("/")[-1])
        repo_name = pr_url.split("github.com/")[1].split("/pull")[0]  # should be "owner/repo"
        url = f"https://api.github.com/repos/{repo_name}/issues/{pull_id}/comments"
        params = {
            "body": comment,
            "actions": [
                {
                    "name": "Fix with Sentry",
                    "type": "copilot-chat",
                    "prompt": f"@sentry find a fix for issue {issue_id} with run ID {run_id}",
                }
            ],
        }
        requester = self.repo._requester
        if requester.auth is None:
            raise Exception("No auth token found for GitHub API")
        headers = {
            "Accept": "application/vnd.github+json",
            "Authorization": f"Bearer {requester.auth.token}",
            "X-GitHub-Api-Version": "2022-11-28",
        }
        response = requests.post(url, headers=headers, json=params)
        response.raise_for_status()
=======
        data = requests.get(pr_url, headers=headers)
        data.raise_for_status()  # Raise an exception for HTTP errors
        return data.json()["head"]["sha"]
>>>>>>> 9dfb3490
<|MERGE_RESOLUTION|>--- conflicted
+++ resolved
@@ -446,16 +446,6 @@
         data = requests.get(pr_url, headers=headers)
 
         data.raise_for_status()  # Raise an exception for HTTP errors
-        return data.text
-
-    def get_pr_head_sha(self, pr_url: str) -> str:
-        requester = self.repo._requester
-        headers = {
-            "Authorization": f"{requester.auth.token_type} {requester.auth.token}",  # type: ignore
-            "Accept": "application/vnd.github.raw+json",
-        }
-
-<<<<<<< HEAD
         return data.text
 
     def comment_root_cause_on_pr_for_copilot(
@@ -484,8 +474,14 @@
         }
         response = requests.post(url, headers=headers, json=params)
         response.raise_for_status()
-=======
+
+    def get_pr_head_sha(self, pr_url: str) -> str:
+        requester = self.repo._requester
+        headers = {
+            "Authorization": f"{requester.auth.token_type} {requester.auth.token}",  # type: ignore
+            "Accept": "application/vnd.github.raw+json",
+        }
+
         data = requests.get(pr_url, headers=headers)
         data.raise_for_status()  # Raise an exception for HTTP errors
-        return data.json()["head"]["sha"]
->>>>>>> 9dfb3490
+        return data.json()["head"]["sha"]