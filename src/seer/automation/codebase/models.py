import re
import textwrap
from functools import cached_property
from typing import Any, Literal, NotRequired, TypedDict

from pydantic import BaseModel, ConfigDict, model_serializer
from pydantic_xml import attr

from seer.automation.models import FilePatch, Hunk, PromptXmlModel, RepoDefinition


class DocumentPromptXml(PromptXmlModel, tag="document", skip_empty=True):
    path: str = attr()
    repository: str | None = attr(default=None)
    content: str


class BaseDocument(BaseModel):
    path: str
    text: str

    def get_prompt_xml(self, repo_name: str | None) -> DocumentPromptXml:
        return DocumentPromptXml(path=self.path, repository=repo_name, content=self.text)


class Document(BaseDocument):
    language: str


class RepoAccessCheckRequest(BaseModel):
    repo: RepoDefinition


class RepoAccessCheckResponse(BaseModel):
    has_access: bool


class MatchXml(PromptXmlModel, tag="result"):
    path: str = attr()
    repo_name: str = attr()
    context: str


class Match(BaseModel):
    line_number: int
    context: str


class SearchResult(BaseModel):
    relative_path: str
    matches: list[Match]
    score: float


class GithubPrReviewComment(TypedDict):
    commit_id: str
    body: str
    path: str
    side: NotRequired[Literal["LEFT", "RIGHT"]]
    line: NotRequired[int]
    start_line: NotRequired[int]
    start_side: NotRequired[Literal["LEFT", "RIGHT"]]
    in_reply_to: NotRequired[str]


# Copied from https://github.com/codecov/bug-prediction-research/blob/main/src/core/typings.py
class Location(BaseModel):
    filename: str
    start_line: str
    end_line: str

    def model_post_init(self, __context: Any) -> None:
        if not self.end_line:
            self.end_line = self.start_line

    @classmethod
    def from_encoded(cls, data: str):
        location_parts = re.match(
            r"(?P<filename>.+):(?P<start_line>\d+)(?:~(?P<end_line>\d+))?",
            data,
        )
        if not location_parts:
            msg = f"Invalid location encoding: {data}"
            raise ValueError(msg)
        grouped_dict = location_parts.groupdict()
        return cls(
            filename=grouped_dict["filename"],
            start_line=grouped_dict["start_line"],
            end_line=grouped_dict.get("end_line") or grouped_dict["start_line"],
        )

    @model_serializer
    def serialize_location(self) -> str:
        return self.encode()

    def encode(self) -> str:
        base = f"{self.filename}:{self.start_line}"
        if self.end_line != self.start_line:
            base += f"~{self.end_line}"
        return base


class PrFile(BaseModel):
    model_config = ConfigDict(frozen=True)

    filename: str
    patch: str
    status: Literal["added", "removed", "modified", "renamed", "copied", "changed", "unchanged"]
    changes: int
    sha: str

    @cached_property
    def hunks(self) -> list[Hunk]:
        return FilePatch.to_hunks(self.patch)

    def overlapping_hunk_idxs(self, start_line: int, end_line: int | None = None) -> list[int]:
        if end_line is None:
            end_line = start_line
        hunk_ranges = [
            (hunk.target_start, hunk.target_start + hunk.target_length - 1) for hunk in self.hunks
        ]
        return [
            idx
            for idx, (hunk_start, hunk_end) in enumerate(hunk_ranges)
            if start_line <= hunk_end and hunk_start <= end_line
        ]


# Mostly copied from https://github.com/codecov/bug-prediction-research/blob/main/src/core/database/models.py
class StaticAnalysisRule(BaseModel):
    id: int
    code: str
    tool: str
    is_autofixable: bool | None  # refers to "Quick fix"
    is_stable: bool | None
    category: str

    def format_rule(self) -> str:
        return textwrap.dedent(
            f"""\
            Static Analysis Rule:
                Rule: {self.code}
                Tool: {self.tool}
                Is auto-fixable: {self.is_autofixable}
                Is stable: {self.is_stable}
                Category: {self.category}
            """
        )


class StaticAnalysisWarning(BaseModel):
    id: int
    code: str
    message: str
    encoded_location: str
    rule_id: int | None = None
    rule: StaticAnalysisRule | None = None
    encoded_code_snippet: str | None = None
<<<<<<< HEAD
=======
    potentially_related_issue_titles: list[str] | None = None
    # TODO: project info necessary for seer?
>>>>>>> 7350c4c7

    def _try_get_language(self) -> str | None:
        if ".py" in self.encoded_location:
            return "python"
        if ".js" in self.encoded_location or ".ts" in self.encoded_location:
            return "javascript"
        if ".php" in self.encoded_location:
            return "php"
        return None

    def format_warning(self) -> str:
        location = Location.from_encoded(self.encoded_location)
        related_issue_titles = self.potentially_related_issue_titles or []
        formatted_issue_titles = "\n".join([f"* {title}" for title in related_issue_titles])
        return (
            textwrap.dedent(
                f"""\
            Warning ID: {self.id}
            Warning message: {self.message}
            ----------
            Location:
                filename: {location.filename}
                start_line: {location.start_line}
                end_line: {location.end_line}
            Code Snippet:
            ```{self._try_get_language() or ""}
            CODE_SNIPPET
            ```
            ----------
            Potentially related issue titles:
            FORMATTED_ISSUE_TITLES
            ----------
            FORMATTED_RULE
            """
            )
            # Multiline strings being substituted inside textwrap.dedent would mess with the formatting.
            # So we substitute afterwards.
            .replace("CODE_SNIPPET", textwrap.dedent(self.encoded_code_snippet or "").strip())
            .replace("FORMATTED_RULE", self.rule.format_rule() if self.rule else "")
            .replace("FORMATTED_ISSUE_TITLES", formatted_issue_titles)
        )<|MERGE_RESOLUTION|>--- conflicted
+++ resolved
@@ -156,11 +156,7 @@
     rule_id: int | None = None
     rule: StaticAnalysisRule | None = None
     encoded_code_snippet: str | None = None
-<<<<<<< HEAD
-=======
     potentially_related_issue_titles: list[str] | None = None
-    # TODO: project info necessary for seer?
->>>>>>> 7350c4c7
 
     def _try_get_language(self) -> str | None:
         if ".py" in self.encoded_location:
