import textwrap
from typing import Mapping, cast

import sentry_sdk
from sentence_transformers import SentenceTransformer

from seer.automation.autofix.event_manager import AutofixEventManager
from seer.automation.autofix.models import (
    AutofixContinuation,
    ChangesStep,
    CodebaseState,
    CommittedPullRequestDetails,
)
from seer.automation.autofix.state import ContinuationState
from seer.automation.autofix.utils import autofix_logger
from seer.automation.codebase.codebase_index import CodebaseIndex
from seer.automation.codebase.models import Document, QueryResultDocumentChunk
from seer.automation.codebase.repo_client import RepoClient
from seer.automation.codebase.state import CodebaseStateManager
from seer.automation.models import EventDetails, FileChange, RepoDefinition, Stacktrace
from seer.automation.pipeline import PipelineContext
from seer.automation.state import State
from seer.automation.utils import get_embedding_model, get_sentry_client
from seer.db import DbPrIdToAutofixRunIdMapping, Session
from seer.rpc import RpcClient

RepoExternalId = str
RepoInternalId = int
RepoKey = RepoExternalId | RepoInternalId
RepoIdentifiers = tuple[RepoExternalId, RepoInternalId]


class AutofixCodebaseStateManager(CodebaseStateManager):
    state: State[AutofixContinuation]

    def store_file_change(self, file_change: FileChange):
        with self.state.update() as state:
            codebase_state = state.codebases[self.repo_external_id]
            codebase_state.file_changes.append(file_change)

    def get_file_changes(self) -> list[FileChange]:
        return self.state.get().codebases[self.repo_external_id].file_changes


class AutofixContext(PipelineContext):
    state: State[AutofixContinuation]
    codebases: dict[str, CodebaseIndex]
    repos: list[RepoDefinition]

    event_manager: AutofixEventManager
    sentry_client: RpcClient

    def __init__(
        self,
        state: State[AutofixContinuation],
        sentry_client: RpcClient,
        event_manager: AutofixEventManager,
        embedding_model: SentenceTransformer | None = None,
        skip_loading_codebase: bool = False,
    ):
        request = state.get().request

        self.organization_id = request.organization_id
        self.project_id = request.project_id
        self.repos = request.repos

        self.codebases = {}

        self.sentry_client = sentry_client
        self.embedding_model = embedding_model or get_embedding_model()

        if not skip_loading_codebase:
            for repo in request.repos:
                codebase_index = CodebaseIndex.from_repo_definition(
                    request.organization_id,
                    request.project_id,
                    repo,
                    request.base_commit_sha,
                    None,
                    state=state,
                    state_manager_class=AutofixCodebaseStateManager,
                    embedding_model=self.embedding_model,
                )

                if codebase_index:
                    self.codebases[codebase_index.repo_info.external_id] = codebase_index
                    with state.update() as cur:
                        if codebase_index.repo_info.external_id not in cur.codebases:
                            cur.codebases[codebase_index.repo_info.external_id] = CodebaseState(
                                repo_id=codebase_index.repo_info.id,
                                namespace_id=codebase_index.namespace.id,
                                file_changes=[],
                                repo_external_id=codebase_index.repo_info.external_id,
                            )

        self.event_manager = event_manager
        self.state = state

    @classmethod
    def from_run_id(cls, run_id: int):
        state = ContinuationState.from_id(run_id, model=AutofixContinuation)
        with state.update() as cur:
            cur.mark_triggered()

        event_manager = AutofixEventManager(state)

        return cls(state, get_sentry_client(), event_manager)

    @property
    def run_id(self) -> int:
        return self.state.get().run_id

    @property
<<<<<<< HEAD
    def repos_by_key(self) -> Mapping[RepoKey, RepoDefinition]:
        repos_by_key: Mapping[RepoKey, RepoDefinition] = {
            repo.external_id: repo for repo in self.repos
        }
        for codebase_state in self.codebases.values():
            external_id = codebase_state.repo_info.external_id

            repo = next(
                (repo for repo in self.repos if repo.external_id == external_id),
                None,
            )
            if repo:
                repos_by_key[codebase_state.repo_info.id] = repo

        return repos_by_key
=======
    def signals(self) -> list[str]:
        return self.state.get().signals

    @signals.setter
    def signals(self, value: list[str]):
        with self.state.update() as state:
            state.signals = value
>>>>>>> 42875377

    def has_missing_codebase_indexes(self) -> bool:
        for repo in self.repos:
            codebase = self.codebases.get(repo.external_id)
            if codebase is None or not codebase.workspace.is_ready():
                return True

        return False

    def has_codebase_indexing_run(self) -> bool:
        return self.state.get().find_step(id=self.event_manager.indexing_step.id) is not None

    def create_codebase_index(self, repo: RepoDefinition) -> CodebaseIndex:
        namespace_id = CodebaseIndex.create(
            self.organization_id,
            self.project_id,
            repo,
        )
        codebase_index = CodebaseIndex.index(
            namespace_id,
            embedding_model=self.embedding_model,
        )

        self.codebases[codebase_index.repo_info.id] = codebase_index

        return codebase_index

    def get_repo_definition_from_external_id(self, external_id: str) -> RepoDefinition | None:
        for repo in self.repos:
            if repo.external_id == external_id:
                return repo

        return None

    def get_document_and_codebase(
        self, path: str, repo_name: str | None = None, repo_external_id: str | None = None
    ) -> tuple[CodebaseIndex | None, Document | None]:
        if repo_name:
            repo_external_id = next(
                (
                    repo_external_id
                    for repo_id, codebase in self.codebases.items()
                    if codebase.repo_info.external_slug == repo_name
                ),
                None,
            )
        if repo_external_id:
            codebase = self.codebases.get(repo_external_id)

            if codebase:
                return codebase, codebase.get_document(path)
            return None, None

        for codebase in self.codebases.values():
            document = codebase.get_document(path)
            if document:
                return codebase, document

        return None, None

    def query_all_codebases(self, query: str, top_k: int = 4) -> list[QueryResultDocumentChunk]:
        """
        Queries all codebases for top_k chunks matching the specified query and returns the only the overall top_k closest matches.
        """
        chunks: list[QueryResultDocumentChunk] = []
        for codebase in self.codebases.values():
            chunks.extend(codebase.query(query, top_k=2 * top_k))

        chunks.sort(key=lambda x: x.distance)

        return chunks[:top_k]

    def _process_stacktrace_paths(self, stacktrace: Stacktrace):
        """
        Annotate a stacktrace with the correct repo each frame is pointing to and fix the filenames
        """
        for codebase in self.codebases.values():
            codebase.process_stacktrace(stacktrace)

    def process_event_paths(self, event: EventDetails):
        """
        Annotate exceptions with the correct repo each frame is pointing to and fix the filenames
        """
        for exception in event.exceptions:
            self._process_stacktrace_paths(exception.stacktrace)
        for thread in event.threads:
            if thread.stacktrace:
                self._process_stacktrace_paths(thread.stacktrace)

    def commit_changes(self, repo_external_id: str | None = None, repo_id: int | None = None):
        with self.state.update() as state:
            for codebase_state in state.codebases.values():
                if (
                    (repo_external_id is None and repo_id is None)
                    or codebase_state.repo_external_id == repo_external_id
                    # TODO: Remove this when repo_id is removed from the model
                    or codebase_state.repo_id == repo_id
                ):
                    changes_step = state.find_step(id="changes")
                    if not changes_step:
                        raise ValueError("Changes step not found")
                    changes_step = cast(ChangesStep, changes_step)
                    change_state = next(
                        (
                            change
                            for change in changes_step.changes
                            if change.repo_external_id == codebase_state.repo_external_id
                            # TODO: Remove this when repo_id is removed from the model
                            or change.repo_id == codebase_state.repo_id
                        ),
                        None,
                    )
                    if codebase_state.file_changes and change_state:
                        key = codebase_state.repo_external_id or codebase_state.repo_id

                        if key is None:
                            raise ValueError("Repo key not found")

                        repo_definition = self.repos_by_key.get(key)

                        if repo_definition is None:
                            raise ValueError(f"Repo definition not found for key {key}")

                        repo_client = RepoClient.from_repo_definition(repo_definition, "write")

                        branch_ref = repo_client.create_branch_from_changes(
                            pr_title=change_state.title,
                            file_changes=codebase_state.file_changes,
                        )

                        if branch_ref is None:
                            autofix_logger.warning("Failed to create branch from changes")
                            return None

                        pr_title = f"""🤖 {change_state.title}"""

                        ref_note = ""
                        org_slug = self.get_org_slug(state.request.organization_id)
                        if org_slug:
                            issue_url = f"https://sentry.io/organizations/{org_slug}/issues/{state.request.issue.id}/"
                            issue_link = (
                                f"[{state.request.issue.short_id}]({issue_url})"
                                if state.request.issue.short_id
                                else issue_url
                            )
                            ref_note = f"Fixes {issue_link}\n"

                        pr_description = textwrap.dedent(
                            """\
                            👋 Hi there! This PR was automatically generated by Autofix 🤖
                            {user_line}

                            {ref_note}
                            {description}

                            If you have any questions or feedback for the Sentry team about this fix, please email [autofix@sentry.io](mailto:autofix@sentry.io) with the Run ID (see below).

                            ### 🤓 Stats for the nerds:
                            Run ID: **{run_id}**
                            Prompt tokens: **{prompt_tokens}**
                            Completion tokens: **{completion_tokens}**
                            Total tokens: **{total_tokens}**"""
                        ).format(
                            run_id=state.run_id,
                            user_line=(
                                f"\nThis fix was triggered by {state.request.invoking_user.display_name}"
                                if state.request.invoking_user
                                else ""
                            ),
                            description=change_state.description,
                            ref_note=ref_note,
                            prompt_tokens=state.usage.prompt_tokens,
                            completion_tokens=state.usage.completion_tokens,
                            total_tokens=state.usage.total_tokens,
                        )

                        pr = repo_client.create_pr_from_branch(branch_ref, pr_title, pr_description)

                        change_state.pull_request = CommittedPullRequestDetails(
                            pr_number=pr.number, pr_url=pr.html_url, pr_id=pr.id
                        )

                        with Session() as session:
                            pr_id_mapping = DbPrIdToAutofixRunIdMapping(
                                provider=repo_client.provider,
                                pr_id=pr.id,
                                run_id=state.run_id,
                            )
                            session.add(pr_id_mapping)
                            session.commit()

    def get_org_slug(self, organization_id: int) -> str | None:
        slug: str | None = None
        try:
            response = self.sentry_client.call("get_organization_slug", org_id=organization_id)
            slug = None if response is None else response.get("slug", None)
            if slug is None:
                autofix_logger.warn(
                    f"Slug lookup call for organization {organization_id} succeeded but returned value None."
                )
        except Exception as e:
            autofix_logger.warn(f"Failed to get slug for organization {organization_id}")
            autofix_logger.exception(e)
            sentry_sdk.capture_exception(e)
            slug = None
        return slug

    def cleanup(self):
        for codebase in self.codebases.values():
            codebase.cleanup()<|MERGE_RESOLUTION|>--- conflicted
+++ resolved
@@ -111,7 +111,14 @@
         return self.state.get().run_id
 
     @property
-<<<<<<< HEAD
+    def signals(self) -> list[str]:
+        return self.state.get().signals
+
+    @signals.setter
+    def signals(self, value: list[str]):
+        with self.state.update() as state:
+            state.signals = value
+    
     def repos_by_key(self) -> Mapping[RepoKey, RepoDefinition]:
         repos_by_key: Mapping[RepoKey, RepoDefinition] = {
             repo.external_id: repo for repo in self.repos
@@ -127,15 +134,6 @@
                 repos_by_key[codebase_state.repo_info.id] = repo
 
         return repos_by_key
-=======
-    def signals(self) -> list[str]:
-        return self.state.get().signals
-
-    @signals.setter
-    def signals(self, value: list[str]):
-        with self.state.update() as state:
-            state.signals = value
->>>>>>> 42875377
 
     def has_missing_codebase_indexes(self) -> bool:
         for repo in self.repos:
