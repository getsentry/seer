--- conflicted
+++ resolved
@@ -94,20 +94,8 @@
             }
         )
 
-
-<<<<<<< HEAD
-class MultipleRootCauseAnalysisOutputPromptXml(PromptXmlModel, tag="root_cause_analysis"):
-    cause: RootCauseAnalysisItemPromptXml | None = None
-
-    @classmethod
-    def get_example(cls):
-        return cls(
-            cause=RootCauseAnalysisItemPromptXml.get_example(),
-        )
-=======
 class MultipleRootCauseAnalysisOutputPrompt(BaseModel):
-    causes: list[RootCauseAnalysisItemPrompt]
->>>>>>> dfb0159e
+    cause: RootCauseAnalysisItemPrompt
 
 
 class RootCauseAnalysisOutputPrompt(BaseModel):
