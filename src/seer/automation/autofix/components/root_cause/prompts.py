import textwrap
from typing import Optional

from seer.automation.autofix.components.root_cause.models import (
    MultipleRootCauseAnalysisOutputPromptXml,
)
from seer.automation.autofix.prompts import format_instruction
from seer.automation.models import EventDetails


class RootCauseAnalysisPrompts:
    @staticmethod
    def format_system_msg():
        return textwrap.dedent(
            """\
            You are an exceptional principal engineer that is amazing at finding the root cause of any issue.

            You have tools to search a codebase to find the root cause of an issue. Please use the tools as many times as you want to find the root cause of the issue.

            # Guidelines:
            - Don't always assume data being passed is correct, it could be incorrect! Sometimes the API request is malformed, or there is a bug on the client/server side that is causing the issue.
            - You are not able to search in or make changes to external libraries. If the error is caused by an external library or the stacktrace only contains frames from external libraries, do not attempt to search in external libraries.
            - If you are not able to find any potential root causes, return only <NO_ROOT_CAUSES>.
            - If multiple searches turn up no viable results, you should conclude the session.
            - EVERY TIME before you use a tool, think step-by-step each time before using the tools provided to you.
            - You also MUST think step-by-step before giving the final answer.

            It is important that we find all the potential root causes of the issue, so provide as many possibilities as you can for the root cause, ordered from most likely to least likely."""
        ).format(
            root_cause_output_example_str=MultipleRootCauseAnalysisOutputPromptXml.get_example().to_prompt_str(),
        )

    @staticmethod
    def format_default_msg(
        event: EventDetails,
        instruction: Optional[str] = None,
    ):
        return textwrap.dedent(
            """\
            Given the issue:
            {error_str}

            {instruction_str}

            When ready with your final answer, detail all the potential root causes of the issue.

            # Guidelines:
            - Each root cause should be inside its own <root_cause> block.
            - Include a title and description in each root cause.
            - Include float values from 0.0-1.0 of the likelihood and actionability of each root cause.
            - In each root cause, provide snippets of the original code, each with their own titles and descriptions, to highlight where and why the issue is occurring so that your colleagues fully understand the root cause. Provide as many snippets as you want. Within your snippets, you may highlight specific lines with a comment beginning with ***.
<<<<<<< HEAD
            - You MUST include the EXACT file name in the code snippets you provide. If you cannot, do not provide a code snippet.
            - EVERY TIME before you use a tool, think step-by-step each time before using the tools provided to you.
            - You also MUST think step-by-step before giving the final answer."""
=======
            - You MUST include the EXACT file name and repository name in the code snippets you provide. If you cannot, do not provide a code snippet."""
>>>>>>> 16d87b17
        ).format(
            error_str=event.format_event(),
            instruction_str=format_instruction(instruction),
        )

    @staticmethod
    def root_cause_formatter_msg():
        return textwrap.dedent(
            """\
            Please format the output properly to match the following example:

            {root_cause_output_example_str}

            Note: If the provided root cause analysis is not formatted properly, such as code snippets missing descriptions, you can derive them from the provided root cause analysis.

            Return only the formatted root cause analysis:"""
        ).format(
            root_cause_output_example_str=MultipleRootCauseAnalysisOutputPromptXml.get_example().to_prompt_str(),
        )<|MERGE_RESOLUTION|>--- conflicted
+++ resolved
@@ -49,13 +49,9 @@
             - Include a title and description in each root cause.
             - Include float values from 0.0-1.0 of the likelihood and actionability of each root cause.
             - In each root cause, provide snippets of the original code, each with their own titles and descriptions, to highlight where and why the issue is occurring so that your colleagues fully understand the root cause. Provide as many snippets as you want. Within your snippets, you may highlight specific lines with a comment beginning with ***.
-<<<<<<< HEAD
-            - You MUST include the EXACT file name in the code snippets you provide. If you cannot, do not provide a code snippet.
+            - You MUST include the EXACT file name and repository name in the code snippets you provide. If you cannot, do not provide a code snippet.
             - EVERY TIME before you use a tool, think step-by-step each time before using the tools provided to you.
             - You also MUST think step-by-step before giving the final answer."""
-=======
-            - You MUST include the EXACT file name and repository name in the code snippets you provide. If you cannot, do not provide a code snippet."""
->>>>>>> 16d87b17
         ).format(
             error_str=event.format_event(),
             instruction_str=format_instruction(instruction),
