from typing import Any

from langfuse.decorators import observe
from sentry_sdk.ai.monitoring import ai_track

from celery_app.app import celery_app
from celery_app.config import CeleryQueues
from seer.automation.agent.models import Message
from seer.automation.autofix.components.coding.component import CodingComponent
from seer.automation.autofix.components.coding.models import CodingRequest
from seer.automation.autofix.config import (
    AUTOFIX_EXECUTION_HARD_TIME_LIMIT_SECS,
    AUTOFIX_EXECUTION_SOFT_TIME_LIMIT_SECS,
)
from seer.automation.autofix.models import AutofixStatus
from seer.automation.autofix.steps.change_describer_step import (
    AutofixChangeDescriberRequest,
    AutofixChangeDescriberStep,
)
from seer.automation.autofix.steps.steps import AutofixPipelineStep
from seer.automation.models import EventDetails
from seer.automation.pipeline import PipelineStepTaskRequest
from seer.automation.utils import make_kill_signal


class AutofixCodingStepRequest(PipelineStepTaskRequest):
    initial_memory: list[Message] = []


@celery_app.task(
    time_limit=AUTOFIX_EXECUTION_HARD_TIME_LIMIT_SECS,
    soft_time_limit=AUTOFIX_EXECUTION_SOFT_TIME_LIMIT_SECS,
)
def autofix_coding_task(*args, request: dict[str, Any]):
    AutofixCodingStep(request).invoke()


class AutofixCodingStep(AutofixPipelineStep):
    """
    This class represents the coding step in the autofix pipeline. It is responsible for
    executing the fixes suggested by the coding component based on the root cause analysis.
    """

    name = "AutofixCodingStep"
    max_retries = 2

    @staticmethod
    def _instantiate_request(request: dict[str, Any]) -> AutofixCodingStepRequest:
        return AutofixCodingStepRequest.model_validate(request)

    @staticmethod
    def get_task():
        return autofix_coding_task

    @observe(name="Autofix - Plan+Code Step")
    @ai_track(description="Autofix - Plan+Code Step")
    def _invoke(self, **kwargs):
        self.context.event_manager.clear_file_changes()

        self.logger.info("Executing Autofix - Plan+Code Step")

        self.context.event_manager.send_coding_start()
        if not self.request.initial_memory:
            self.context.event_manager.add_log(
                "Figuring out a fix for the root cause of this issue..."
            )
        else:
            self.context.event_manager.add_log("Continuing to analyze...")

        state = self.context.state.get()
        root_cause_and_fix = state.get_selected_root_cause_and_fix()

        if not root_cause_and_fix:
            raise ValueError("Root cause analysis must be performed before coding")

        event_details = EventDetails.from_event(state.request.issue.events[0])
        self.context.process_event_paths(event_details)

        summary = state.request.issue_summary
        if not summary:
            summary = self.context.get_issue_summary()

        coding_output = CodingComponent(self.context).invoke(
            CodingRequest(
                event_details=event_details,
                root_cause_and_fix=root_cause_and_fix,
                instruction=state.request.instruction,
                summary=summary,
                initial_memory=self.request.initial_memory,
            )
        )

        state = self.context.state.get()
        if state.steps[-1].status == AutofixStatus.WAITING_FOR_USER_RESPONSE:
            return
        if make_kill_signal() in state.signals:
            return

<<<<<<< HEAD
        should_make_pr_automatically = state.request.options.comment_on_pr_with_url is not None
=======
        self.context.event_manager.send_coding_result(coding_output)
>>>>>>> 9dfb3490
        self.next(
            AutofixChangeDescriberStep.get_signature(
                AutofixChangeDescriberRequest(
                    **self.step_request_fields,
                    should_make_pr_automatically=should_make_pr_automatically,
                ),
            ),
            queue=CeleryQueues.DEFAULT,
        )<|MERGE_RESOLUTION|>--- conflicted
+++ resolved
@@ -96,11 +96,9 @@
         if make_kill_signal() in state.signals:
             return
 
-<<<<<<< HEAD
+        self.context.event_manager.send_coding_result(coding_output)
+  
         should_make_pr_automatically = state.request.options.comment_on_pr_with_url is not None
-=======
-        self.context.event_manager.send_coding_result(coding_output)
->>>>>>> 9dfb3490
         self.next(
             AutofixChangeDescriberStep.get_signature(
                 AutofixChangeDescriberRequest(
