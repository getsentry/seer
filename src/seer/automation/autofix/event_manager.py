--- conflicted
+++ resolved
@@ -1,7 +1,7 @@
 import dataclasses
 import logging
-<<<<<<< HEAD
-from typing import Literal
+from datetime import datetime
+from typing import Literal, Optional
 
 from seer.automation.autofix.models import (
     AutofixContinuation,
@@ -9,63 +9,16 @@
     AutofixStatus,
     PlanningOutput,
     ProblemDiscoveryResult,
+    ProgressItem,
+    ProgressType,
     Step,
 )
 from seer.automation.state import State
-from seer.rpc import RpcClient
 
 logger = logging.getLogger("autofix")
 
 
 @dataclasses.dataclass
-=======
-from datetime import datetime
-from typing import Any, Literal, Optional
-
-from pydantic import BaseModel
-
-from seer.automation.autofix.models import AutofixOutput, PlanningOutput, ProblemDiscoveryResult
-from seer.rpc import RpcClient
-
-
-class AutofixStatus(enum.Enum):
-    COMPLETED = "COMPLETED"
-    ERROR = "ERROR"
-    PENDING = "PENDING"
-    PROCESSING = "PROCESSING"
-    CANCELLED = "CANCELLED"
-
-
-class ProgressType(enum.Enum):
-    INFO = "INFO"
-    WARNING = "WARNING"
-    ERROR = "ERROR"
-    NEED_MORE_INFORMATION = "NEED_MORE_INFORMATION"
-    USER_RESPONSE = "USER_RESPONSE"
-
-
-logger = logging.getLogger("autofix")
-
-
-class ProgressItem(BaseModel):
-    timestamp: str
-    message: str
-    type: ProgressType
-    data: Any = None
-
-
-class Step(BaseModel):
-    id: str
-    index: int
-    completedMessage: Optional[str] = None
-    title: str
-
-    status: AutofixStatus
-
-    progress: list["ProgressItem | Step"] = []
-
-
->>>>>>> fc0dd27a
 class AutofixEventManager:
     state: State[AutofixContinuation]
 
@@ -83,24 +36,10 @@
         return step
 
     def send_no_stacktrace_error(self):
-<<<<<<< HEAD
         with self.state.update() as cur:
             step = cur.find_or_add(self.problem_discovery_step)
             step.description = "Error: Cannot fix issues without a stacktrace."
-            step.status = AutofixStatus.ERROR
-=======
-        self.steps = [
-            Step(
-                id="problem_discovery",
-                index=0,
-                title="Preliminary Assessment",
-                status=AutofixStatus.ERROR,
-                completedMessage="Error: Cannot fix issues without a stacktrace.",
-            )
-        ]
-
-        self._send_steps_update(AutofixStatus.ERROR)
->>>>>>> fc0dd27a
+            cur.status = step.status = AutofixStatus.ERROR
 
     def send_initial_steps(self):
         with self.state.update() as cur:
@@ -122,207 +61,177 @@
         )
 
     def send_problem_discovery_result(self, result: ProblemDiscoveryResult):
-<<<<<<< HEAD
         with self.state.update() as cur:
             problem_discovery_step = cur.find_or_add(self.problem_discovery_step)
             problem_discovery_step.description = result.description
             problem_discovery_step.status = AutofixStatus.COMPLETED
-
+            problem_discovery_step.progress.extend(
+                [
+                    ProgressItem(
+                        timestamp=datetime.now().isoformat(),
+                        message=result.reasoning,
+                        type=ProgressType.INFO,
+                    ),
+                    ProgressItem(
+                        timestamp=datetime.now().isoformat(),
+                        message=result.description,
+                        type=ProgressType.INFO,
+                    ),
+                ]
+            )
+            problem_discovery_step.completedMessage = result.description
             cur.find_or_add(self.indexing_step)
             cur.find_or_add(self.plan_step)
 
             cur.status = (
                 AutofixStatus.PROCESSING if result.status == "CONTINUE" else AutofixStatus.COMPLETED
             )
-=======
-        problem_discovery_step = self._get_step("problem_discovery")
-        problem_discovery_step.progress = [
-            ProgressItem(
-                timestamp=datetime.now().isoformat(),
-                message=result.reasoning,
-                type=ProgressType.INFO,
-            ),
-            ProgressItem(
-                timestamp=datetime.now().isoformat(),
-                message=result.description,
-                type=ProgressType.INFO,
-            ),
-        ]
-        problem_discovery_step.completedMessage = result.description
-        problem_discovery_step.status = AutofixStatus.COMPLETED
-        self.steps = [
-            problem_discovery_step,
-            Step(
-                id="codebase_indexing",
-                index=1,
-                title="Codebase Indexing",
-                status=AutofixStatus.PENDING,
-                progress=[],
-            ),
-            Step(
-                id="plan",
-                index=2,
-                title="Execution Plan",
-                status=AutofixStatus.PENDING,
-                progress=[],
-            ),
-        ]
-
-        self._send_steps_update(
-            AutofixStatus.PROCESSING if result.status == "CONTINUE" else AutofixStatus.COMPLETED
-        )
-        logger.debug(f"Sent problem discovery result: {result}")
-
-    def send_codebase_indexing_repo_check_message(self, repo_full_name: str):
-        indexing_step = self._get_step("codebase_indexing")
-
-        indexing_step.status = AutofixStatus.PROCESSING
-        indexing_step.progress.append(
-            ProgressItem(
-                timestamp=datetime.now().isoformat(),
-                message=f"Checking if {repo_full_name} is indexed...",
-                type=ProgressType.INFO,
-            )
-        )
-
-        self._send_steps_update(AutofixStatus.PROCESSING)
-
-    def send_codebase_indexing_repo_exists_message(self, repo_full_name: str):
-        indexing_step = self._get_step("codebase_indexing")
-
-        indexing_step.status = AutofixStatus.PROCESSING
-        indexing_step.progress.append(
-            ProgressItem(
-                timestamp=datetime.now().isoformat(),
-                message=f"{repo_full_name} is indexed.",
-                type=ProgressType.INFO,
-            )
-        )
->>>>>>> fc0dd27a
 
     def send_codebase_creation_message(self):
         with self.state.update() as cur:
             indexing_step = cur.find_or_add(self.indexing_step)
 
-<<<<<<< HEAD
             indexing_step.status = AutofixStatus.PROCESSING
             indexing_step.description = (
                 "Creating initial codebase index for project, this may take a while..."
             )
 
             cur.status = AutofixStatus.PROCESSING
-=======
+
+    def send_codebase_indexing_repo_check_message(self, repo_full_name: str):
+        with self.state.update() as cur:
+            indexing_step = cur.find_or_add(self.indexing_step)
+
+            indexing_step.status = AutofixStatus.PROCESSING
+            indexing_step.progress.append(
+                ProgressItem(
+                    timestamp=datetime.now().isoformat(),
+                    message=f"Checking if {repo_full_name} is indexed...",
+                    type=ProgressType.INFO,
+                )
+            )
+
+    def send_codebase_indexing_message(self):
+        with self.state.update() as cur:
+            indexing_step = cur.find_or_add(self.indexing_step)
+            indexing_step.status = AutofixStatus.PROCESSING
+            cur.status = AutofixStatus.PROCESSING
+
+    def send_codebase_indexing_repo_exists_message(self, repo_full_name: str):
+        with self.state.update() as cur:
+            indexing_step = cur.find_or_add(self.indexing_step)
+
+            indexing_step.status = AutofixStatus.PROCESSING
+            indexing_step.progress.append(
+                ProgressItem(
+                    timestamp=datetime.now().isoformat(),
+                    message=f"{repo_full_name} is indexed.",
+                    type=ProgressType.INFO,
+                )
+            )
+            cur.status = AutofixStatus.PROCESSING
+
     def send_codebase_index_creation_message(self, repo_full_name: str):
-        indexing_step = self._get_step("codebase_indexing")
-
-        indexing_step.status = AutofixStatus.PROCESSING
-        indexing_step.progress.extend(
-            [
-                ProgressItem(
-                    timestamp=datetime.now().isoformat(),
-                    message=f"Indexing {repo_full_name}...",
-                    type=ProgressType.INFO,
-                ),
-                ProgressItem(
-                    timestamp=datetime.now().isoformat(),
-                    message=f"Because this is the first time indexing {repo_full_name}, this may take a while...",
-                    type=ProgressType.INFO,
-                ),
-            ]
-        )
-
-        self._send_steps_update(AutofixStatus.PROCESSING)
+        with self.state.update() as cur:
+            indexing_step = cur.find_or_add(self.indexing_step)
+
+            indexing_step.status = AutofixStatus.PROCESSING
+            indexing_step.progress.extend(
+                [
+                    ProgressItem(
+                        timestamp=datetime.now().isoformat(),
+                        message=f"Indexing {repo_full_name}...",
+                        type=ProgressType.INFO,
+                    ),
+                    ProgressItem(
+                        timestamp=datetime.now().isoformat(),
+                        message=f"Because this is the first time indexing {repo_full_name}, this may take a while...",
+                        type=ProgressType.INFO,
+                    ),
+                ]
+            )
+
+            cur.status = AutofixStatus.PROCESSING
 
     def send_codebase_index_creation_complete_message(self, repo_full_name: str):
-        indexing_step = self._get_step("codebase_indexing")
-
-        indexing_step.status = AutofixStatus.PROCESSING
-        indexing_step.progress.append(
-            ProgressItem(
-                timestamp=datetime.now().isoformat(),
-                message=f"Indexing {repo_full_name} complete.",
-                type=ProgressType.INFO,
-            )
-        )
-
-        self._send_steps_update(AutofixStatus.PROCESSING)
+        with self.state.update() as cur:
+            indexing_step = cur.find_or_add(self.indexing_step)
+
+            indexing_step.status = AutofixStatus.PROCESSING
+            indexing_step.progress.append(
+                ProgressItem(
+                    timestamp=datetime.now().isoformat(),
+                    message=f"Indexing {repo_full_name} complete.",
+                    type=ProgressType.INFO,
+                )
+            )
+
+            cur.status = AutofixStatus.PROCESSING
 
     def send_codebase_index_up_to_date_message(self, repo_full_name: str):
-        indexing_step = self._get_step("codebase_indexing")
-
-        indexing_step.status = AutofixStatus.PROCESSING
-        indexing_step.progress.append(
-            ProgressItem(
-                timestamp=datetime.now().isoformat(),
-                message=f"{repo_full_name} is up to date.",
-                type=ProgressType.INFO,
-            )
-        )
-
-        self._send_steps_update(AutofixStatus.PROCESSING)
+        with self.state.update() as cur:
+            indexing_step = cur.find_or_add(self.indexing_step)
+
+            indexing_step.status = AutofixStatus.PROCESSING
+            indexing_step.progress.append(
+                ProgressItem(
+                    timestamp=datetime.now().isoformat(),
+                    message=f"{repo_full_name} is up to date.",
+                    type=ProgressType.INFO,
+                )
+            )
+
+            cur.status = AutofixStatus.PROCESSING
 
     def send_codebase_index_update_wait_message(self, repo_full_name: str):
-        indexing_step = self._get_step("codebase_indexing")
-
-        indexing_step.status = AutofixStatus.PROCESSING
-        indexing_step.progress.append(
-            ProgressItem(
-                timestamp=datetime.now().isoformat(),
-                message=f"{repo_full_name} needs to be updated. Waiting for the update to complete...",
-                type=ProgressType.INFO,
-            )
-        )
-
-        self._send_steps_update(AutofixStatus.PROCESSING)
+        with self.state.update() as cur:
+            indexing_step = cur.find_or_add(self.indexing_step)
+
+            indexing_step.status = AutofixStatus.PROCESSING
+            indexing_step.progress.append(
+                ProgressItem(
+                    timestamp=datetime.now().isoformat(),
+                    message=f"{repo_full_name} needs to be updated. Waiting for the update to complete...",
+                    type=ProgressType.INFO,
+                )
+            )
+
+            cur.status = AutofixStatus.PROCESSING
 
     def send_codebase_index_update_scheduled_message(self, repo_full_name: str):
-        indexing_step = self._get_step("codebase_indexing")
-
-        indexing_step.status = AutofixStatus.PROCESSING
-        indexing_step.progress.append(
-            ProgressItem(
-                timestamp=datetime.now().isoformat(),
-                message=f"{repo_full_name} will be updated in the background.",
-                type=ProgressType.INFO,
-            )
-        )
->>>>>>> fc0dd27a
-
-    def send_codebase_indexing_message(self):
-        with self.state.update() as cur:
-            indexing_step = cur.find_or_add(self.indexing_step)
-            indexing_step.status = AutofixStatus.PROCESSING
+        with self.state.update() as cur:
+            indexing_step = cur.find_or_add(self.indexing_step)
+            indexing_step.status = AutofixStatus.PROCESSING
+            indexing_step.progress.append(
+                ProgressItem(
+                    timestamp=datetime.now().isoformat(),
+                    message=f"{repo_full_name} will be updated in the background.",
+                    type=ProgressType.INFO,
+                )
+            )
+
             cur.status = AutofixStatus.PROCESSING
 
     def send_codebase_indexing_result(
         self, status: Literal[AutofixStatus.COMPLETED, AutofixStatus.ERROR, AutofixStatus.CANCELLED]
     ):
         # Update the status of step 2 to COMPLETED and step 3 to PROCESSING
-<<<<<<< HEAD
         with self.state.update() as cur:
             indexing_step = cur.find_step(id=self.indexing_step.id)
             if indexing_step:
                 indexing_step.status = status
-                indexing_step.description = None
+                indexing_step.completedMessage = None
+                indexing_step.progress.append(
+                    ProgressItem(
+                        timestamp=datetime.now().isoformat(),
+                        message="Codebase indexing complete.",
+                        type=ProgressType.INFO,
+                    )
+                )
 
             plan_step = cur.find_step(id=self.plan_step.id)
             if plan_step:
                 plan_step.status = (
-=======
-        for step in self.steps:
-            if step.id == "codebase_indexing":
-                step.status = status
-                step.completedMessage = None
-                step.progress.append(
-                    ProgressItem(
-                        timestamp=datetime.now().isoformat(),
-                        message="Codebase indexing complete.",
-                        type=ProgressType.INFO,
-                    )
-                )
-            elif step.id == "plan":
-                step.status = (
->>>>>>> fc0dd27a
                     AutofixStatus.PROCESSING
                     if status != AutofixStatus.ERROR
                     else AutofixStatus.CANCELLED
@@ -333,7 +242,6 @@
             )
 
     def send_planning_result(self, result: PlanningOutput | None):
-<<<<<<< HEAD
         with self.state.update() as cur:
             plan_step = cur.find_or_add(self.plan_step)
             plan_step.status = AutofixStatus.PROCESSING if result else AutofixStatus.ERROR
@@ -346,23 +254,6 @@
                             title=child_step.title,
                         )
                     )
-=======
-        plan_step = next(step for step in self.steps if step.id == "plan")
-        plan_step.status = AutofixStatus.PROCESSING if result else AutofixStatus.ERROR
-        if result:
-            plan_step.title = "Execute Plan"
-
-            plan_step.progress = [
-                Step(
-                    id=str(plan_step.id),
-                    index=1,
-                    title=plan_step.title,
-                    status=AutofixStatus.PENDING,
-                    progress=[],
-                )
-                for plan_step in result.steps
-            ]
->>>>>>> fc0dd27a
 
             if len(plan_step.progress) > 0:
                 plan_step.progress[0].status = AutofixStatus.PROCESSING
@@ -370,26 +261,16 @@
             cur.status = AutofixStatus.PROCESSING if result else AutofixStatus.ERROR
 
     def send_execution_step_start(self, execution_id: int):
-<<<<<<< HEAD
         with self.state.update() as cur:
             plan_step = cur.find_or_add(self.plan_step)
             execution_step = plan_step.find_child(id=str(execution_id))
             if execution_step:
                 execution_step.status = AutofixStatus.PROCESSING
             cur.status = AutofixStatus.PROCESSING
-=======
-        plan_step = self._get_step("plan")
-        execution_step = self._get_step(str(execution_id), plan_step.progress)
-        execution_step.status = AutofixStatus.PROCESSING
-
-        self._send_steps_update(AutofixStatus.PROCESSING)
-        logger.debug(f"Sent execution step start: {execution_id}")
->>>>>>> fc0dd27a
 
     def send_execution_step_result(
         self, execution_id: int, status: Literal[AutofixStatus.COMPLETED, AutofixStatus.ERROR]
     ):
-<<<<<<< HEAD
         with self.state.update() as cur:
             plan_step = cur.find_or_add(self.plan_step)
             execution_step = plan_step.find_child(id=str(execution_id))
@@ -401,16 +282,6 @@
                 if status == AutofixStatus.COMPLETED
                 else AutofixStatus.ERROR
             )
-=======
-        plan_step = self._get_step("plan")
-        execution_step = self._get_step(str(execution_id), plan_step.progress)
-        execution_step.status = status
-
-        self._send_steps_update(
-            AutofixStatus.PROCESSING if status == AutofixStatus.COMPLETED else AutofixStatus.ERROR
-        )
-        logger.debug(f"Sent execution step result: {execution_id} {status}")
->>>>>>> fc0dd27a
 
     def mark_all_steps_completed(self, state: AutofixContinuation):
         for step in state.steps:
