import datetime
import enum
import uuid
from typing import Annotated, Any, Literal, Optional, Union, cast

from johen import gen
from johen.examples import Examples
from johen.generators import specialized
from pydantic import BaseModel, ConfigDict, Field, field_validator

from seer.automation.agent.models import Message, Usage
from seer.automation.autofix.components.insight_sharing.models import InsightSharingOutput
from seer.automation.autofix.components.root_cause.models import RootCauseAnalysisItem
from seer.automation.autofix.config import AUTOFIX_HARD_TIME_OUT_MINS, AUTOFIX_UPDATE_TIMEOUT_SECS
from seer.automation.models import FileChange, FilePatch, IssueDetails, RepoDefinition
from seer.automation.summarize.issue import IssueSummary
from seer.automation.utils import make_kill_signal
from seer.db import DbRunMemory


class FileChangeError(Exception):
    pass


class ProgressType(enum.Enum):
    INFO = "INFO"
    WARNING = "WARNING"
    ERROR = "ERROR"
    NEED_MORE_INFORMATION = "NEED_MORE_INFORMATION"
    USER_RESPONSE = "USER_RESPONSE"


class ProgressItem(BaseModel):
    timestamp: str = Field(default_factory=lambda: datetime.datetime.now().isoformat())
    message: str
    type: ProgressType
    data: Any = None


class AutofixStatus(enum.Enum):
    COMPLETED = "COMPLETED"
    ERROR = "ERROR"
    PROCESSING = "PROCESSING"
    NEED_MORE_INFORMATION = "NEED_MORE_INFORMATION"
    CANCELLED = "CANCELLED"
    WAITING_FOR_USER_RESPONSE = "WAITING_FOR_USER_RESPONSE"

    @classmethod
    def terminal(cls) -> "frozenset[AutofixStatus]":
        return frozenset((cls.COMPLETED, cls.ERROR, cls.CANCELLED))


class ProblemDiscoveryResult(BaseModel):
    status: Literal["CONTINUE", "CANCELLED"]
    description: str
    reasoning: str


class AutofixUserDetails(BaseModel):
    id: Annotated[int, Examples(specialized.unsigned_ints)]
    display_name: str


class AutofixExecutionComplete(BaseModel):
    title: str
    description: str
    diff: Optional[list[FilePatch]] = []
    diff_str: Optional[str] = None


class AutofixOutput(AutofixExecutionComplete):
    usage: Usage


class AutofixEndpointResponse(BaseModel):
    started: bool
    run_id: int


class CustomRootCauseSelection(BaseModel):
    custom_root_cause: str


class CodeContextRootCauseSelection(BaseModel):
    cause_id: int


RootCauseSelection = Union[CustomRootCauseSelection, CodeContextRootCauseSelection]


class CommittedPullRequestDetails(BaseModel):
    pr_number: int
    pr_url: str
    pr_id: Optional[int] = None


class CodebaseChange(BaseModel):
    repo_id: int | None = None
    repo_external_id: str | None = None
    repo_name: str
    title: str
    description: str
    diff: list[FilePatch] = []
    diff_str: Optional[str] = None
    pull_request: Optional[CommittedPullRequestDetails] = None


class StepType(str, enum.Enum):
    ROOT_CAUSE_ANALYSIS = "root_cause_analysis"
    CHANGES = "changes"
    DEFAULT = "default"


class BaseStep(BaseModel):
    # The id is a unique identifier for each individual step.
    id: str = Field(default_factory=lambda: str(uuid.uuid4()))
    # The key is to determine the kind of step, such as root_cause or changes.
    key: str | None = None  # TODO: Make this required when we won't be breaking existing runs.
    title: str
    type: StepType = StepType.DEFAULT

    status: AutofixStatus = AutofixStatus.PROCESSING

    index: int = -1
    progress: list["ProgressItem | Step"] = Field(default_factory=list)
    completedMessage: Optional[str] = None

    queued_user_messages: list[str] = []

    def receive_user_message(self, message: str):
        self.queued_user_messages.append(message)

    def find_child(self, *, id: str) -> "Step | None":
        for step in self.progress:
            if isinstance(step, (DefaultStep, RootCauseStep, ChangesStep)) and step.id == id:
                return step
        return None

    def find_or_add_child(self, base_step: "Step") -> "Step":
        existing = self.find_child(id=base_step.id)
        if existing:
            return existing

        base_step = base_step.model_copy()
        base_step.index = len(self.progress)
        self.progress.append(base_step)
        return base_step

    def model_copy_with_new_id(self):
        new_step = self.model_copy()
        new_step.id = str(uuid.uuid4())
        return new_step

    def ensure_uuid_id(self):
        if self.id and not self.is_valid_uuid(self.id):
            self.key = self.id
            self.id = str(uuid.uuid4())

    @staticmethod
    def is_valid_uuid(uuid_string: str) -> bool:
        try:
            uuid.UUID(uuid_string)
            return True
        except (ValueError, TypeError):
            return False


class DefaultStep(BaseStep):
    type: Literal[StepType.DEFAULT] = StepType.DEFAULT
    insights: list[InsightSharingOutput] = []


class RootCauseStep(BaseStep):
    type: Literal[StepType.ROOT_CAUSE_ANALYSIS] = StepType.ROOT_CAUSE_ANALYSIS

    causes: list[RootCauseAnalysisItem] = []
    selection: RootCauseSelection | None = None


class ChangesStep(BaseStep):
    type: Literal[StepType.CHANGES] = StepType.CHANGES

    changes: list[CodebaseChange]


Step = Union[DefaultStep, RootCauseStep, ChangesStep]


class CodebaseState(BaseModel):
    repo_id: int | None = None
    namespace_id: int | None = None
    repo_external_id: str | None = None
    file_changes: list[FileChange] = []


class AutofixGroupState(BaseModel):
    run_id: int = -1
    steps: list[Step] = Field(default_factory=list)
    status: AutofixStatus = AutofixStatus.PROCESSING
    codebases: dict[str, CodebaseState] = Field(default_factory=dict)
    usage: Usage = Field(default_factory=Usage)
    last_triggered_at: Annotated[
        datetime.datetime, Examples(datetime.datetime.now() for _ in gen)
    ] = Field(default_factory=datetime.datetime.now)
    updated_at: Annotated[datetime.datetime, Examples(datetime.datetime.now() for _ in gen)] = (
        Field(default_factory=datetime.datetime.now)
    )
    completed_at: datetime.datetime | None = None
    signals: list[str] = Field(default_factory=list)


class AutofixStateRequest(BaseModel):
    group_id: int | None = None
    run_id: int | None = None


class AutofixPrIdRequest(BaseModel):
    provider: str
    pr_id: int


class AutofixEvaluationRequest(BaseModel):
    dataset_name: str
    run_name: str
    run_description: Optional[str] = None
    run_type: Literal["root_cause", "full", "execution"] = "full"
    test: bool = False
    run_on_item_id: Optional[str] = None
    random_for_test: bool = False
    n_runs_per_item: int = 1


class AutofixStateResponse(BaseModel):
    group_id: Optional[int]
    run_id: Optional[int]
    state: Optional[dict]


class AutofixCompleteArgs(BaseModel):
    issue_id: int
    status: AutofixStatus
    steps: list[Step]
    fix: AutofixOutput | None


class AutofixStepUpdateArgs(BaseModel):
    issue_id: int
    status: AutofixStatus
    steps: list[Step]


class AutofixRequestOptions(BaseModel):
    disable_codebase_indexing: bool = False
<<<<<<< HEAD
    comment_on_pr_with_url: str | None = None
=======
    disable_interactivity: bool = False
>>>>>>> 9dfb3490


class AutofixRequest(BaseModel):
    organization_id: Annotated[int, Examples(specialized.unsigned_ints)]
    project_id: Annotated[int, Examples(specialized.unsigned_ints)]
    repos: list[RepoDefinition]
    issue: IssueDetails
    invoking_user: Optional[AutofixUserDetails] = None
    instruction: Optional[str] = Field(default=None, validation_alias="additional_context")
    issue_summary: Optional[IssueSummary] = None

    options: AutofixRequestOptions = Field(default_factory=AutofixRequestOptions)

    @field_validator("repos", mode="after")
    @classmethod
    def validate_repo_duplicates(cls, repos):
        if isinstance(repos, list):
            # Check for duplicates by comparing lengths after converting to a set
            if len(set(repos)) != len(repos):
                raise ValueError("Duplicate repos detected in the request.")
            return repos

        raise ValueError("Not a list of repos.")

    model_config = ConfigDict(populate_by_name=True, extra="ignore")


class AutofixUpdateType(str, enum.Enum):
    SELECT_ROOT_CAUSE = "select_root_cause"
    CREATE_PR = "create_pr"
    USER_MESSAGE = "user_message"
    RESTART_FROM_POINT_WITH_FEEDBACK = "restart_from_point_with_feedback"


class AutofixRootCauseUpdatePayload(BaseModel):
    type: Literal[AutofixUpdateType.SELECT_ROOT_CAUSE]
    cause_id: int | None = None
    custom_root_cause: str | None = None


class AutofixCreatePrUpdatePayload(BaseModel):
    type: Literal[AutofixUpdateType.CREATE_PR]
    repo_external_id: str | None = None
    repo_id: int | None = None  # TODO: Remove this when we won't be breaking LA customers.


class AutofixUserMessagePayload(BaseModel):
    type: Literal[AutofixUpdateType.USER_MESSAGE]
    text: str


class AutofixRestartFromPointPayload(BaseModel):
    type: Literal[AutofixUpdateType.RESTART_FROM_POINT_WITH_FEEDBACK]
    message: str
    step_index: int
    retain_insight_card_index: int | None = None


class AutofixUpdateRequest(BaseModel):
    run_id: int
    payload: Union[
        AutofixRootCauseUpdatePayload,
        AutofixCreatePrUpdatePayload,
        AutofixUserMessagePayload,
<<<<<<< HEAD
=======
        AutofixRestartFromPointPayload,
>>>>>>> 9dfb3490
    ] = Field(discriminator="type")


class AutofixContinuation(AutofixGroupState):
    request: AutofixRequest

    def get_step_description(self) -> str:
        if not self.steps:
            return ""
        step = self.steps[-1]
        if step.type == StepType.DEFAULT and step.key == "root_cause_analysis_processing":
            return "figuring out what is causing the issue (not thinking about solutions yet)"
        elif step.type == StepType.DEFAULT and step.key == "plan":
            return "coming up with a fix for the issue"
        elif step.type == StepType.ROOT_CAUSE_ANALYSIS:
            return "selecting the final root cause"
        elif step.type == StepType.CHANGES:
            return "writing the code changes to fix the issue"
        else:
            return ""

    def kill_all_processing_steps(self):
        for step in self.steps:
            if step.status == AutofixStatus.PROCESSING:
                self.signals.append(make_kill_signal())

    def find_step(
        self, *, id: str | None = None, key: str | None = None, index: int | None = None
    ) -> Step | None:
        if index is not None and 0 <= index < len(self.steps):
            return self.steps[index]
        for step in self.steps[::-1]:
            if step.id == id:
                return step
            if key is not None and step.key == key:
                return step
        return None

    def find_or_add(self, base_step: Step) -> Step:
        existing = self.find_step(key=base_step.key)
        if existing:
            return existing

        base_step = base_step.model_copy_with_new_id()
        return self.add_step(base_step)

    def find_last_step_waiting_for_response(self) -> Step | None:
        for step in self.steps[::-1]:
            if step.status == AutofixStatus.WAITING_FOR_USER_RESPONSE:
                return step
        return None

    def add_step(self, step: Step):
        step.index = len(self.steps)
        self.steps.append(step)
        return step

    def delete_all_steps_after_index(self, index: int):
        if 0 <= index < len(self.steps):
            self.steps = self.steps[: index + 1]

    def make_step_latest(self, step: Step):
        if step in self.steps:
            self.steps.remove(step)
            self.steps.append(step)

    def mark_running_steps_completed(self):
        for step in self.steps:
            if step.status == AutofixStatus.PROCESSING:
                step.status = AutofixStatus.COMPLETED

    def mark_running_steps_errored(self):
        did_mark = False
        for step in self.steps:
            if step.status == AutofixStatus.PROCESSING:
                step.status = AutofixStatus.ERROR
                did_mark = True
                for substep in step.progress:
                    if isinstance(substep, (DefaultStep, RootCauseStep, ChangesStep)):
                        if substep.status == AutofixStatus.PROCESSING:
                            substep.status = AutofixStatus.ERROR

        return did_mark

    def set_last_step_completed_message(self, message: str):
        if self.steps:
            self.steps[-1].completedMessage = message

    def get_selected_root_cause_and_fix(self) -> RootCauseAnalysisItem | str | None:
        root_cause_step = self.find_step(key="root_cause_analysis")
        if root_cause_step and isinstance(root_cause_step, RootCauseStep):
            if root_cause_step.selection:
                if isinstance(root_cause_step.selection, CodeContextRootCauseSelection):
                    cause = next(
                        cause
                        for cause in root_cause_step.causes
                        if cause.id == root_cause_step.selection.cause_id
                    )
                    return cause
                elif isinstance(root_cause_step.selection, CustomRootCauseSelection):
                    return root_cause_step.selection.custom_root_cause
        return None

    def mark_triggered(self):
        self.last_triggered_at = datetime.datetime.now()

    def mark_updated(self):
        self.updated_at = datetime.datetime.now()

    def delete_steps_after(self, step: Step, include_current: bool = False):
        found_index = next((i for i, s in enumerate(self.steps) if s.id == step.id), -1)
        if found_index != -1:
            self.steps = self.steps[: found_index + (0 if include_current else 1)]

    def clear_file_changes(self):
        for key, codebase in self.codebases.items():
            codebase.file_changes = []
            self.codebases[key] = codebase

    def get_all_insights(self):
        insights = []
        step = self.steps[-1]
        if step.status != AutofixStatus.ERROR and isinstance(step, DefaultStep):
            for insight in cast(DefaultStep, step).insights:
                insights.append(insight.insight)
        return insights

    @property
    def is_running(self):
        return self.status == AutofixStatus.PROCESSING

    @property
    def has_timed_out(self) -> bool:
        if self.is_running and self.last_triggered_at:
            now = datetime.datetime.now()

            # If it's still processing and there hasn't been an update in 90 seconds, we consider it timed out.
            if (
                self.updated_at
                and self.updated_at + datetime.timedelta(seconds=AUTOFIX_UPDATE_TIMEOUT_SECS) <= now
            ):
                return True

            # If an autofix run has been running for more than 10 minutes, we consider it timed out.
            return (
                self.last_triggered_at + datetime.timedelta(minutes=AUTOFIX_HARD_TIME_OUT_MINS)
                < now
            )
        return False


class AutofixRunMemory(BaseModel):
    run_id: int
    memory: dict[str, list[Message]] = Field(default_factory=dict)

    def to_db_model(self) -> DbRunMemory:
        return DbRunMemory(run_id=self.run_id, value=self.model_dump(mode="json"))

    @classmethod
    def from_db_model(cls, model: DbRunMemory) -> "AutofixRunMemory":
        return cls.model_validate(model.value)<|MERGE_RESOLUTION|>--- conflicted
+++ resolved
@@ -251,11 +251,8 @@
 
 class AutofixRequestOptions(BaseModel):
     disable_codebase_indexing: bool = False
-<<<<<<< HEAD
     comment_on_pr_with_url: str | None = None
-=======
     disable_interactivity: bool = False
->>>>>>> 9dfb3490
 
 
 class AutofixRequest(BaseModel):
@@ -320,10 +317,7 @@
         AutofixRootCauseUpdatePayload,
         AutofixCreatePrUpdatePayload,
         AutofixUserMessagePayload,
-<<<<<<< HEAD
-=======
         AutofixRestartFromPointPayload,
->>>>>>> 9dfb3490
     ] = Field(discriminator="type")
 
 
