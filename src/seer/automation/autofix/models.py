import datetime
import enum
from typing import Annotated, Any, Literal, Optional

import sentry_sdk
from pydantic import BaseModel, ConfigDict, Field, ValidationError, field_validator
from pydantic.alias_generators import to_snake
from typing_extensions import NotRequired, TypedDict

from seer import generator
from seer.automation.agent.models import Usage
<<<<<<< HEAD
=======
from seer.automation.models import FilePatch
>>>>>>> bcc9a5af
from seer.generator import Examples


class FileChangeError(Exception):
    pass


class ProgressType(enum.Enum):
    INFO = "INFO"
    WARNING = "WARNING"
    ERROR = "ERROR"
    NEED_MORE_INFORMATION = "NEED_MORE_INFORMATION"
    USER_RESPONSE = "USER_RESPONSE"


class ProgressItem(BaseModel):
    timestamp: str
    message: str
    type: ProgressType
    data: Any = None


class AutofixStatus(enum.Enum):
    COMPLETED = "COMPLETED"
    ERROR = "ERROR"
    PENDING = "PENDING"
    PROCESSING = "PROCESSING"
    CANCELLED = "CANCELLED"

    @classmethod
    def terminal(cls) -> "frozenset[AutofixStatus]":
        return frozenset((cls.COMPLETED, cls.ERROR, cls.CANCELLED))


class PlanStep(BaseModel):
    id: int
    title: str
    text: str


class PlanningOutput(BaseModel):
    title: str
    description: str
    steps: list[PlanStep]


class ProblemDiscoveryOutput(BaseModel):
    description: str
    reasoning: str
    actionability_score: float


class ProblemDiscoveryResult(BaseModel):
    status: Literal["CONTINUE", "CANCELLED"]
    description: str
    reasoning: str


class ProblemDiscoveryRequest(BaseModel):
    message: str
    previous_output: ProblemDiscoveryOutput


class PlanningInput(BaseModel):
    message: Optional[str] = None
    previous_output: Optional[PlanningOutput] = None
    problem: Optional[ProblemDiscoveryOutput] = None


class StacktraceFrame(BaseModel):
    model_config = ConfigDict(alias_generator=to_snake)

    function: Annotated[str, Examples(generator.ascii_words)]
    filename: Annotated[str, Examples(generator.file_names)]
    abs_path: Annotated[str, Examples(generator.file_paths)]
    line_no: Optional[int]
    col_no: Optional[int]
    context: list[tuple[int, str]]
    repo_name: Optional[str] = None
    repo_id: Optional[int] = None
    in_app: bool = False


class Stacktrace(BaseModel):
    frames: list[StacktraceFrame]

    def to_str(self, max_frames: int = 16):
        stack_str = ""
        for frame in reversed(self.frames[-max_frames:]):
            col_no_str = f", column {frame.col_no}" if frame.col_no is not None else ""
            repo_str = f" in repo {frame.repo_name}" if frame.repo_name else ""
            line_no_str = (
                f"[Line {frame.line_no}{col_no_str}]"
                if frame.line_no is not None
                else "[Line: Unknown]"
            )
            stack_str += f" {frame.function} in file {frame.filename}{repo_str} {line_no_str} ({'In app' if frame.in_app else 'Not in app'})\n"
            for ctx in frame.context:
                is_suspect_line = ctx[0] == frame.line_no
                stack_str += f"{ctx[1]}{'  <-- SUSPECT LINE' if is_suspect_line else ''}\n"
            stack_str += "------\n"
        return stack_str


class SentryFrame(TypedDict):
    absPath: Optional[str]
    colNo: Optional[int]
    context: list[tuple[int, str]]
    filename: Optional[str]
    function: Optional[str]
    inApp: bool
    instructionAddr: Optional[str]
    lineNo: Optional[int]
    module: Optional[str]
    package: Optional[str]
    platform: Optional[str]
    rawFunction: Optional[str]
    symbol: Optional[str]
    symbolAddr: Optional[str]
    trust: Optional[Any]
    vars: Optional[dict[str, Any]]
    addrMode: NotRequired[Optional[str]]
    isPrefix: NotRequired[bool]
    isSentinel: NotRequired[bool]
    lock: NotRequired[Optional[Any]]
    map: NotRequired[Optional[str]]
    mapUrl: NotRequired[Optional[str]]
    minGroupingLevel: NotRequired[int]
    origAbsPath: NotRequired[Optional[str]]
    sourceLink: NotRequired[Optional[str]]
    symbolicatorStatus: NotRequired[Optional[Any]]


class SentryStacktrace(TypedDict):
    frames: list[SentryFrame]


class SentryEventEntryDataValue(TypedDict):
    stacktrace: SentryStacktrace


class SentryExceptionEventData(TypedDict):
    values: list[SentryEventEntryDataValue]


class SentryExceptionEntry(BaseModel):
    type: Literal["exception"]
    data: SentryExceptionEventData


class SentryEvent(BaseModel):
    entries: list[dict]

    def get_stacktrace(self) -> Stacktrace | None:
        exception_entry: SentryExceptionEntry | None = None
        for entry in self.entries:
            if entry.get("type") != "exception":
                continue

            try:
                exception_entry = SentryExceptionEntry.model_validate(entry)
                break
            except ValidationError:
                sentry_sdk.capture_event()
                continue

        if exception_entry is None:
            return None

        values = exception_entry.data["values"]
        if not values:
            return None
        stack_trace = values[0]["stacktrace"]

        frames: list[StacktraceFrame] = []

        for frame in stack_trace["frames"]:
            try:
                frames.append(StacktraceFrame.model_validate(frame))
            except ValidationError:
                sentry_sdk.capture_event()
                continue

        if not frames:
            return None

        return Stacktrace(frames=frames)


class IssueDetails(BaseModel):
    id: int
    title: str
    short_id: Optional[str] = None
    events: list[SentryEvent]


class RepoDefinition(BaseModel):
    provider: Annotated[str, Examples(("github", "integrations:github"))]
    owner: str
    name: str

    @property
    def full_name(self):
        return f"{self.owner}/{self.name}"

    @field_validator("provider", mode="after")
    @classmethod
    def validate_provider(cls, provider: str):
        cleaned_provider = provider
        if provider.startswith("integrations:"):
            cleaned_provider = provider.split(":")[1]

        if cleaned_provider != "github":
            raise ValueError(f"Provider {cleaned_provider} is not supported.")

        return cleaned_provider

    def __hash__(self):
        return hash((self.provider, self.owner, self.name))


class AutofixUserDetails(BaseModel):
    id: int
    display_name: str


class AutofixRequest(BaseModel):
    organization_id: int
    project_id: int
    repos: list[RepoDefinition]
    issue: IssueDetails
    invoking_user: Optional[AutofixUserDetails] = None

    base_commit_sha: Optional[str] = None
    additional_context: Optional[str] = None
    timeout_secs: Optional[int] = None
    last_updated: Optional[datetime.datetime] = None

    @property
    def process_request_name(self) -> str:
        return f"{self.organization_id}:{self.issue.id}"

    @property
    def has_timed_out(self, now: datetime.datetime | None = None) -> bool:
        if self.timeout_secs and self.last_updated:
            if now is None:
                now = datetime.datetime.now()
            return self.last_updated + datetime.timedelta(seconds=self.timeout_secs) < now
        return False

    @field_validator("repos", mode="after")
    @classmethod
    def validate_repo_duplicates(cls, repos):
        if isinstance(repos, list):
            # Check for duplicates by comparing lengths after converting to a set
            if len(set(repos)) != len(repos):
                raise ValueError("Duplicate repos detected in the request.")
            return repos

        raise ValueError("Not a list of repos.")


class AutofixOutput(BaseModel):
    title: str
    description: str
    pr_url: str
    pr_number: int
    repo_name: str
    diff: Optional[list[FilePatch]] = []
    usage: Usage


class AutofixEndpointResponse(BaseModel):
    started: bool


class PullRequestResult(BaseModel):
    pr_number: int
    pr_url: str
    repo: RepoDefinition
    diff: list[FilePatch]


class Step(BaseModel):
    id: str
    title: str

    status: AutofixStatus = AutofixStatus.PENDING

    index: int = -1
    progress: list["ProgressItem | Step"] = Field(default_factory=list)
    completedMessage: Optional[str] = None

    def find_child(self, *, id: str) -> "Step | None":
        for step in self.progress:
            if isinstance(step, Step) and step.id == id:
                return step
        return None

    def find_or_add_child(self, base_step: "Step") -> "Step":
        existing = self.find_child(id=base_step.id)
        if existing:
            return existing

        base_step = base_step.model_copy()
        base_step.index = len(self.progress)
        self.progress.append(base_step)
        return base_step


class AutofixContinuation(BaseModel):
    request: AutofixRequest
    steps: list[Step] = Field(default_factory=list)
    status: AutofixStatus = Field(default=AutofixStatus.PENDING)
    fix: AutofixOutput | None = None
    completedAt: datetime.datetime | None = None

    def find_step(self, *, id: str) -> Step | None:
        for step in self.steps:
            if step.id == id:
                return step
        return None

    def find_or_add(self, base_step: Step) -> Step:
        existing = self.find_step(id=base_step.id)
        if existing:
            return existing

        base_step = base_step.model_copy()
        base_step.index = len(self.steps)
        self.steps.append(base_step)
        return base_step

    def mark_all_steps_completed(self):
        for step in self.steps:
            step.status = AutofixStatus.COMPLETED

    def mark_running_steps_errored(self):
        for step in self.steps:
            if step.status == AutofixStatus.PROCESSING:
                step.status = AutofixStatus.ERROR
                for substep in step.progress:
                    if isinstance(substep, Step):
                        if substep.status == AutofixStatus.PROCESSING:
                            substep.status = AutofixStatus.ERROR
                        if substep.status == AutofixStatus.PENDING:
                            substep.status = AutofixStatus.CANCELLED<|MERGE_RESOLUTION|>--- conflicted
+++ resolved
@@ -9,10 +9,7 @@
 
 from seer import generator
 from seer.automation.agent.models import Usage
-<<<<<<< HEAD
-=======
 from seer.automation.models import FilePatch
->>>>>>> bcc9a5af
 from seer.generator import Examples
 
 
