import datetime
import json
import textwrap
from typing import Annotated, Any, List, Literal, NotRequired, Optional
from xml.etree import ElementTree as ET

import sentry_sdk
from johen.examples import Examples
from johen.generators import specialized
from pydantic import (
    AliasChoices,
    AliasGenerator,
    BaseModel,
    ConfigDict,
    Field,
    ValidationError,
    ValidationInfo,
    field_validator,
    model_validator,
)
from pydantic.alias_generators import to_camel, to_snake
from pydantic_xml import BaseXmlModel
from typing_extensions import TypedDict

from seer.automation.utils import process_repo_provider, unescape_xml_chars
from seer.db import DbSeerProjectPreference


class StacktraceFrame(BaseModel):
    model_config = ConfigDict(
        alias_generator=AliasGenerator(
            validation_alias=lambda k: AliasChoices(to_camel(k), to_snake(k)),
            serialization_alias=to_camel,
        )
    )

    function: Optional[Annotated[str, Examples(specialized.ascii_words)]] = None
    filename: Optional[Annotated[str, Examples(specialized.file_names)]]
    abs_path: Optional[Annotated[str, Examples(specialized.file_paths)]]
    line_no: Optional[int]
    col_no: Optional[int]
    context: list[tuple[int, Optional[str]]] = []
    repo_name: Optional[str] = None
    in_app: bool | None = False
    vars: Optional[dict[str, Any]] = None
    package: Optional[str] = None

    @field_validator("vars", mode="before")
    @classmethod
    def validate_vars(cls, vars: Optional[dict[str, Any]], info: ValidationInfo):
        if not vars or "context" not in info.data or not info.data["context"]:
            return vars
        code_str = ""
        for _, line in info.data["context"]:
            code_str += line + "\n"
        return cls._trim_vars(vars, code_str)

    @staticmethod
    def _trim_vars(vars: dict[str, Any], code_context: str):
        # only keep variables mentioned in the context of the stacktrace frame
        # and filter out any values containing "[Filtered]"
        trimmed_vars = {}
        for key, val in vars.items():
            if key in code_context:
                if isinstance(val, (dict, list)):
                    filtered_val = StacktraceFrame._filter_nested_value(val)
                    if filtered_val is not None:
                        trimmed_vars[key] = filtered_val
                elif not StacktraceFrame._contains_filtered(val):
                    trimmed_vars[key] = val
        return trimmed_vars

    @staticmethod
    def _filter_nested_value(value: Any) -> Any:
        if isinstance(value, dict):
            filtered_dict = {}
            for k, v in value.items():
                if isinstance(v, (dict, list)):
                    filtered_v = StacktraceFrame._filter_nested_value(v)
                    if filtered_v is not None:
                        filtered_dict[k] = filtered_v
                elif not StacktraceFrame._contains_filtered(v):
                    filtered_dict[k] = v
            return filtered_dict if filtered_dict else None
        elif isinstance(value, list):
            filtered_list = []
            for item in value:
                if isinstance(item, (dict, list)):
                    filtered_item = StacktraceFrame._filter_nested_value(item)
                    if filtered_item is not None:
                        filtered_list.append(filtered_item)
                elif not StacktraceFrame._contains_filtered(item):
                    filtered_list.append(item)
            return filtered_list if filtered_list else None
        return None if StacktraceFrame._contains_filtered(value) else value

    @staticmethod
    def _contains_filtered(value: Any) -> bool:
        return isinstance(value, str) and "[Filtered]" in value


class SentryFrame(TypedDict):
    absPath: Optional[str]
    colNo: Optional[int]
    context: list[tuple[int, str]]
    filename: NotRequired[Optional[str]]
    function: NotRequired[Optional[str]]
    inApp: NotRequired[bool]
    instructionAddr: NotRequired[Optional[str]]
    lineNo: NotRequired[Optional[int]]
    module: NotRequired[Optional[str]]
    package: NotRequired[Optional[str]]
    platform: NotRequired[Optional[str]]
    rawFunction: NotRequired[Optional[str]]
    symbol: NotRequired[Optional[str]]
    symbolAddr: NotRequired[Optional[str]]
    trust: NotRequired[Optional[Any]]
    vars: NotRequired[Optional[dict[str, Any]]]
    addrMode: NotRequired[Optional[str]]
    isPrefix: NotRequired[bool]
    isSentinel: NotRequired[bool]
    lock: NotRequired[Optional[Any]]
    map: NotRequired[Optional[str]]
    mapUrl: NotRequired[Optional[str]]
    minGroupingLevel: NotRequired[int]
    origAbsPath: NotRequired[Optional[str]]
    sourceLink: NotRequired[Optional[str]]
    symbolicatorStatus: NotRequired[Optional[Any]]


class Stacktrace(BaseModel):
    frames: list[StacktraceFrame]

    @field_validator("frames", mode="before")
    @classmethod
    def validate_frames(cls, frames: list[StacktraceFrame | SentryFrame]):
        stacktrace_frames = []
        for frame in frames:
            if isinstance(frame, dict):
                if "function" not in frame:
                    frame["function"] = None
                try:
                    stacktrace_frames.append(StacktraceFrame.model_validate(frame))
                except ValidationError:
                    sentry_sdk.capture_exception()
                    continue
            else:
                stacktrace_frames.append(frame)

        return cls._trim_frames(stacktrace_frames)

    def to_str(
        self,
        max_frames: int = 16,
        in_app_only: bool = False,
        include_context: bool = True,
        include_var_values: bool = True,
    ):
        stack_str = ""

        frames = self.frames
        if in_app_only:
            frames = [frame for frame in frames if frame.in_app]

        for frame in reversed(frames[-max_frames:]):
            col_no_str = f", column {frame.col_no}" if frame.col_no is not None else ""
            repo_str = f" in repo {frame.repo_name}" if frame.repo_name else ""
            line_no_str = (
                f"[Line {frame.line_no}{col_no_str}]"
                if frame.line_no is not None
                else "[Line: Unknown]"
            )

            function = frame.function if frame.function else "Unknown function"
            if frame.filename:
                stack_str += f" {function} in file {frame.filename}{repo_str} {line_no_str} ({'In app' if frame.in_app else 'Not in app'})\n"
            elif frame.package:
                stack_str += f" {function} in package {frame.package} {line_no_str} ({'In app' if frame.in_app else 'Not in app'})\n"
            else:
                stack_str += f" {function} in unknown file {line_no_str} ({'In app' if frame.in_app else 'Not in app'})\n"

            if include_context:
                for ctx in frame.context:
                    is_suspect_line = ctx[0] == frame.line_no
                    stack_str += f"{ctx[1]}{'  <-- SUSPECT LINE' if is_suspect_line else ''}\n"

            if frame.vars:
                if include_var_values:
                    vars_title = "Variable values at the time of the exception:"
                    vars_str = json.dumps(frame.vars, indent=2)
                else:
                    vars_title = "Variables at the time of the exception:"
                    vars_str = ", ".join(frame.vars.keys())

                stack_str += textwrap.dedent(
                    """\
                    ---
                    {vars_title}:
                    {vars_str}
                    """
                ).format(vars_title=vars_title, vars_str=vars_str)
            stack_str += "------\n"

        return stack_str

    @staticmethod
    def _trim_frames(frames: list[StacktraceFrame], frame_allowance=16):
        frames_len = len(frames)
        if frames_len <= frame_allowance:
            return frames

        app_frames = [frame for frame in frames if frame.in_app]
        system_frames = [frame for frame in frames if not frame.in_app]

        app_count = len(app_frames)
        system_allowance = max(frame_allowance - app_count, 0)
        app_allowance = frame_allowance - system_allowance

        if system_allowance > 0:
            # prioritize trimming system frames
            half_system = system_allowance // 2
            kept_system_frames = system_frames[:half_system] + system_frames[-half_system:]
        else:
            kept_system_frames = []

        if app_allowance > 0:
            half_app = app_allowance // 2
            kept_app_frames = app_frames[:half_app] + app_frames[-half_app:]
        else:
            kept_app_frames = []

        # combine and sort the kept frames based on their original order
        kept_frames = kept_system_frames + kept_app_frames
        kept_frames.sort(key=lambda frame: frames.index(frame))
        return kept_frames


class SentryStacktrace(TypedDict):
    frames: list[SentryFrame]


class SentryEventEntryDataValue(TypedDict):
    type: str
    value: str
    stacktrace: SentryStacktrace


class SentryExceptionEventData(TypedDict):
    values: list[SentryEventEntryDataValue]


class SentryExceptionEntry(BaseModel):
    type: Literal["exception"]
    data: SentryExceptionEventData


class SentryEventData(TypedDict):
    title: str
    entries: list[dict]
    tags: NotRequired[list[dict[str, str | None]]]


class ExceptionMechanism(TypedDict):
    type: str
    handled: NotRequired[bool]


class ExceptionDetails(BaseModel):
    type: Optional[str] = ""
    value: Optional[str] = ""
    stacktrace: Optional[Stacktrace] = None
    mechanism: Optional[ExceptionMechanism] = None

    @field_validator("stacktrace", mode="before")
    @classmethod
    def validate_stacktrace(cls, sentry_stacktrace: SentryStacktrace | Stacktrace):
        return (
            Stacktrace.model_validate(sentry_stacktrace)
            if isinstance(sentry_stacktrace, dict)
            else sentry_stacktrace
        )


class ThreadDetails(BaseModel):
    id: Optional[int | str] = None
    name: Optional[str] = None
    crashed: Optional[bool] = False
    current: Optional[bool] = False
    state: Optional[str] = None
    main: Optional[bool] = False

    stacktrace: Optional[Stacktrace] = None

    @field_validator("stacktrace", mode="before")
    @classmethod
    def validate_stacktrace(cls, sentry_stacktrace: SentryStacktrace | Stacktrace | None):
        return (
            Stacktrace.model_validate(sentry_stacktrace)
            if isinstance(sentry_stacktrace, dict)
            else sentry_stacktrace
        )


class BreadcrumbsDetails(BaseModel):
    type: Optional[str] = None
    message: Optional[str] = None
    category: Optional[str] = None
    data: Optional[dict] = None
    level: Optional[str] = None


class EventDetails(BaseModel):
    title: str
    transaction_name: str | None = None
    exceptions: list[ExceptionDetails] = Field(default_factory=list, exclude=False)
    threads: list[ThreadDetails] = Field(default_factory=list, exclude=False)
    breadcrumbs: list[BreadcrumbsDetails] = Field(default_factory=list, exclude=False)

    @classmethod
    def from_event(cls, error_event: SentryEventData):
        MAX_THREADS = 8  # TODO: Smarter logic for max threads

        exceptions: list[ExceptionDetails] = []
        threads: list[ThreadDetails] = []
        breadcrumbs: list[BreadcrumbsDetails] = []
        transaction_name: str | None = None

        for tag in error_event.get("tags", []):
            if tag.get("key") == "transaction":
                transaction_name = tag.get("value")

        for entry in error_event.get("entries", []):
            if entry.get("type") == "exception":
                for exception in entry.get("data", {}).get("values", []):
                    exceptions.append(ExceptionDetails.model_validate(exception))
            elif entry.get("type") == "threads":
                for thread in entry.get("data", {}).get("values", []):
                    thread_details = ThreadDetails.model_validate(thread)
                    if (
                        thread_details.stacktrace
                        and thread_details.stacktrace.frames
                        and len(threads) < MAX_THREADS
                    ):
                        threads.append(thread_details)
            elif entry.get("type") == "breadcrumbs":
                all_breadcrumbs = entry.get("data", {}).get("values", [])
                for breadcrumb in all_breadcrumbs[-10:]:  # only look at the most recent breadcrumbs
                    # Skip breadcrumbs with filtered content in message or data
                    if StacktraceFrame._contains_filtered(
                        breadcrumb.get("message")
                    ) or StacktraceFrame._contains_filtered(str(breadcrumb.get("data"))):
                        continue
                    crumb_details = BreadcrumbsDetails.model_validate(breadcrumb)
                    breadcrumbs.append(crumb_details)

        return cls(
            title=error_event.get("title"),
            transaction_name=transaction_name,
            exceptions=exceptions,
            threads=threads,
            breadcrumbs=breadcrumbs,
        )

    def format_event(self):
        return textwrap.dedent(
            """\
            {title} {transaction}
            <exceptions>
            {exceptions}
            </exceptions>
            <breadcrumb_logs>
            {breadcrumbs}
            </breadcrumb_logs>
            """
        ).format(
            title=self.title,
            transaction=f"(occurred in: {self.transaction_name})" if self.transaction_name else "",
            exceptions=self.format_exceptions(),
            breadcrumbs=self.format_breadcrumbs(),
        )

    def format_event_without_breadcrumbs(
        self, include_context: bool = True, include_var_values: bool = True
    ):
        return textwrap.dedent(
            f"""\
            {self.title}
            <exceptions>
            {self.format_exceptions(include_context=include_context, include_var_values=include_var_values)}
            </exceptions>
            """
        )

    def format_exceptions(self, include_context: bool = True, include_var_values: bool = True):
        return "\n".join(
            textwrap.dedent(
                """\
                    <exception_{i}{handled}{exception_type}{exception_message}>
                    {stacktrace}
                    </exception{i}>"""
            ).format(
                i=i,
                exception_type=f' type="{exception.type}"' if exception.type else "",
                exception_message=f' message="{exception.value}"' if exception.value else "",
                stacktrace=(
                    exception.stacktrace.to_str(
                        include_context=include_context,
                        include_var_values=include_var_values,
                    )
                    if exception.stacktrace
                    else ""
                ),
                handled=(
                    f' is_exception_handled="{"yes" if exception.mechanism.get("handled") else "no"}"'
                    if exception.mechanism and exception.mechanism.get("handled", None) is not None
                    else ""
                ),
            )
            for i, exception in enumerate(self.exceptions)
        )

    def format_threads(self):
        return "\n".join(
            textwrap.dedent(
                """\
                    <thread_{thread_id} name="{thread_name}" is_current="{thread_current}" state="{thread_state}" is_main="{thread_main}" crashed="{thread_crashed}">
                    <stacktrace>
                    {stacktrace}
                    </stacktrace>
                    </thread_{thread_id}>"""
            ).format(
                thread_id=thread.id,
                thread_name=thread.name,
                thread_state=thread.state,
                thread_current=thread.current,
                thread_crashed=thread.crashed,
                thread_main=thread.main,
                stacktrace=thread.stacktrace.to_str() if thread.stacktrace else "",
            )
            for thread in self.threads
        )

    def format_breadcrumbs(self):
        return "\n".join(
            textwrap.dedent(
                """\
                <breadcrumb_{i}{breadcrumb_type}{breadcrumb_category}{level}>
                {content}
                </breadcrumb_{i}>"""
            ).format(
                i=i,
                breadcrumb_type=f' type="{breadcrumb.type}"' if breadcrumb.type else "",
                breadcrumb_category=(
                    f' category="{breadcrumb.category}"' if breadcrumb.category else ""
                ),
                content="\n".join(
                    filter(
                        None,
                        [
                            f"{breadcrumb.message}\n" if breadcrumb.message else "",
                            (
                                f"{str({k: v for k, v in breadcrumb.data.items() if v})}\n"
                                if breadcrumb.data
                                else ""
                            ),
                        ],
                    )
                ),
                level=f' level="{breadcrumb.level}"' if breadcrumb.level else "",
            )
            for i, breadcrumb in enumerate(self.breadcrumbs)
        )


class IssueDetails(BaseModel):
    id: Annotated[int, Examples(specialized.unsigned_ints)]
    title: Annotated[str, Examples(specialized.ascii_words)]
    short_id: Optional[str] = None
    events: list[SentryEventData]


class ProfileFrame(TypedDict):
    function: str
    module: str
    filename: str
    lineno: int
    in_app: bool
    duration_ns: NotRequired[float]
    children: NotRequired[list["ProfileFrame"]]


class Profile(BaseModel):
    profile_matches_issue: bool = Field(default=False)
    execution_tree: list[ProfileFrame] = Field(default_factory=list)
    relevant_functions: set[str] = Field(default_factory=set)

    def format_profile(
        self,
        context_before: int = 20,
        context_after: int = 3,
    ) -> str:
        """
        Format the profile tree, focusing on relevant functions from the stacktrace.

        Args:
            context_before: Number of lines to include before first relevant function
            context_after: Number of lines to include after last relevant function

        Returns:
            str: Formatted profile string, showing relevant sections of the execution tree
        """
        full_profile = self._format_profile_helper(self.execution_tree)

        if self.relevant_functions:
            relevant_window = self._get_relevant_code_window(
                full_profile, context_before=context_before, context_after=context_after
            )
            if relevant_window:
                return relevant_window

        return full_profile

    def _get_relevant_code_window(
        self, code: str, context_before: int = 20, context_after: int = 3
    ) -> str | None:
        """
        Find the relevant section of code containing functions from the stacktrace.
        Expands the selection to include context lines before and after.

        Args:
            code: Multi-line string of formatted profile to analyze
            context_before: Number of lines to include before first relevant line
            context_after: Number of lines to include after last relevant line

        Returns:
            str | None: Selected profile window with context, or None if no relevant functions found
        """
        if not self.relevant_functions or not code:
            return None

        lines = code.splitlines()
        first_relevant_line = None
        last_relevant_line = None

        # Find first and last lines containing relevant functions
        for i, line in enumerate(lines):
            if any(func in line for func in self.relevant_functions):
                if first_relevant_line is None:
                    first_relevant_line = i
                last_relevant_line = i

        if first_relevant_line is None:
            first_relevant_line = 0
        if last_relevant_line is None:
            last_relevant_line = len(lines) - 1

        # Calculate window boundaries with context
        start_line = max(0, first_relevant_line - context_before)
        end_line = min(len(lines), last_relevant_line + context_after + 1)

        result = []
        if start_line > 0:
            result.append("...")
        result.extend(lines[start_line:end_line])
        if end_line < len(lines):
            result.append("...")

        return "\n".join(result)

    def _format_profile_helper(self, tree: list[ProfileFrame], prefix: str = "") -> str:
        """
        Returns a pretty-printed string representation of the execution tree using tree formatting.

        Args:
            tree: List of dictionaries representing the execution tree
            prefix: Current line prefix for tree structure

        Returns:
            str: Formatted string representation of the tree
        """
        if not tree:
            return ""

        result = []

        for i, node in enumerate(tree):
            is_last = i == len(tree) - 1

            # Format the current node
            function_name = node.get("function", "Unknown function")
            filename = node.get("filename", "Unknown file")
            location_info = f" ({filename}:{node.get('lineno', '')})"
            duration_ms = node.get("duration_ns", -1) / 1_000_000
            duration_info = f" - {duration_ms:.0f}ms" if duration_ms >= 0 else ""

            # Add tree structure characters
            if is_last:
                result.append(f"{prefix}└─ {function_name}{location_info}{duration_info}")
                child_prefix = f"{prefix}   "
            else:
                result.append(f"{prefix}├─ {function_name}{location_info}{duration_info}")
                child_prefix = f"{prefix}│  "

            # Recursively format children
            if node.get("children"):
                children_str = self._format_profile_helper(node.get("children", []), child_prefix)
                if children_str:
                    result.append(children_str)

        return "\n".join(result)


class Span(BaseModel):
    span_id: str
    title: str | None = None
    data: dict[str, Any] | None = None
    duration: str | None = None
    children: list["Span"] = Field(default_factory=list)


class TraceEvent(BaseModel):
    event_id: str | None = None
    title: str | None = None
    is_transaction: bool = False
    is_error: bool = False
    platform: str | None = None
    is_current_project: bool = True
    project_slug: str | None = None
    project_id: int | None = None
    duration: str | None = None
    profile_id: str | None = None
    children: list["TraceEvent"] = Field(default_factory=list)
    spans: list[Span] = Field(default_factory=list)

    def format_spans_tree(self) -> str:
        """
        Returns a formatted string representation of the span tree.
        """
        if not self.spans:
            return "No spans available"

        lines = [f"Spans for {self.title or 'Unnamed Event'}"]
        self._format_spans(self.spans, "", lines)
        return "\n".join(lines)

    def _format_spans(self, spans: list[Span], prefix: str, lines: list[str]) -> None:
        """
        Helper method to recursively format spans.

        Args:
            spans: List of spans to format
            prefix: Current prefix for tree structure
            lines: List of lines being built
        """
        if not spans:
            return

        # Group consecutive similar spans
        grouped_spans: list[list[Span]] = []
        current_group: list[Span] | None = None

        for span in spans:
            if current_group and self._are_spans_similar(current_group[0], span):
                current_group.append(span)
            else:
                if current_group:
                    grouped_spans.append(current_group)
                current_group = [span]

        if current_group:
            grouped_spans.append(current_group)

        # Format each group
        for i, group in enumerate(grouped_spans):
            is_last = i == len(grouped_spans) - 1
            span = group[0]
            count_suffix = f" (repeated {len(group)} times)" if len(group) > 1 else ""

            # Create the formatted span line
            span_line = self._format_span_line(span) + count_suffix

            # Add the appropriate prefix based on position in tree
            if is_last:
                lines.append(f"{prefix}└─ {span_line}")
                child_prefix = f"{prefix}   "
                data_prefix = f"{prefix}   "
            else:
                lines.append(f"{prefix}├─ {span_line}")
                child_prefix = f"{prefix}│  "
                data_prefix = f"{prefix}│  "

            # Add the span data as JSON if available
            if span.data:
                data_str = json.dumps(span.data, indent=2)
                data_lines = data_str.split("\n")
                for data_line in data_lines:
                    lines.append(f"{data_prefix} {data_line}")

            # Process children
            if span.children:
                self._format_spans(span.children, child_prefix, lines)

    def _format_span_line(self, span: Span) -> str:
        """Format a single span line."""
        parts = []

        title = span.title or "Unnamed Span"
        parts.append(title)
        if span.duration:
            parts.append(f"({span.duration})")

        return " ".join(parts)

    def _are_spans_similar(self, span1: Span, span2: Span) -> bool:
        """Check if two spans are similar enough to be grouped together."""
        if span1.title != span2.title:
            return False

        # Check if children structures are the same
        if len(span1.children) != len(span2.children):
            return False

        # If they have children, we consider them similar only if all children are similar
        for i in range(len(span1.children)):
            if not self._are_spans_similar(span1.children[i], span2.children[i]):
                return False

        return True


class TraceTree(BaseModel):
    trace_id: str | None = None
    org_id: int | None = None
    events: list[TraceEvent] = Field(default_factory=list)  # only expecting transactions and errors

    def format_trace_tree(self):
        if not self.events:
            return "Trace (empty)"

        lines = ["Trace"]
        self._format_events(self.events, "", lines, is_last_child=True)
        return "\n".join(lines)

    def _format_events(
        self, events: list[TraceEvent], prefix: str, lines: list[str], is_last_child: bool
    ):
        if not events:
            return

        # Group consecutive similar events
        grouped_events: list[list[TraceEvent]] = []
        current_group: list[TraceEvent] | None = None

        for event in events:
            if current_group and self._are_events_similar(current_group[0], event):
                current_group.append(event)
            else:
                if current_group:
                    grouped_events.append(current_group)
                current_group = [event]

        if current_group:
            grouped_events.append(current_group)

        # Format each group
        for i, group in enumerate(grouped_events):
            is_last = i == len(grouped_events) - 1
            event = group[0]
            count_suffix = f" (repeated {len(group)} times)" if len(group) > 1 else ""

            # Create the formatted event line
            event_line = self._format_event_line(event) + count_suffix

            # Add the appropriate prefix based on position in tree
            if is_last:
                lines.append(f"{prefix}└─ {event_line}")
                child_prefix = f"{prefix}   "
            else:
                lines.append(f"{prefix}├─ {event_line}")
                child_prefix = f"{prefix}│  "

            # Process children
            if event.children:
                self._format_events(event.children, child_prefix, lines, is_last)

    def _format_event_line(self, event: TraceEvent) -> str:
        parts = []

        # Add ERROR prefix if not a transaction
        prefix = "ERROR: " if event.is_error else ""

        # Add title
        title = event.title or "Unnamed Event"
        parts.append(f"{prefix}{title}")

        # Add duration if it exists
        if event.duration:
            parts.append(f"({event.duration})")

        # Add event_id (first 7 digits)
        if event.event_id:
            parts.append(f"(event ID: {event.event_id[:7]})")

        # Add project
        if event.project_slug and event.project_id:
            project_str = f"(project: {event.project_slug})"
            parts.append(project_str)

        # Add platform
        if event.platform:
            parts.append(f"({event.platform})")

        # Add profile
        if event.profile_id:
            parts.append("(profile available)")

        return " ".join(parts)

    def _are_events_similar(self, event1: TraceEvent, event2: TraceEvent) -> bool:
        """Check if two events are similar enough to be grouped together"""
        if event1.title != event2.title:
            return False

        # Check if children structures are the same
        if len(event1.children) != len(event2.children):
            return False

        # If they have children, we consider them similar only if all children match
        # This is a simplified check - for a full check we'd need to recursively compare children
        for i in range(len(event1.children)):
            if not self._are_events_similar(event1.children[i], event2.children[i]):
                return False

        return True

    def get_full_event_id(self, truncated_id: str) -> str | None:
        """Return the full event_id given the first 7 characters"""
        for event in self._get_all_events():
            if event.event_id and event.event_id.startswith(truncated_id):
                return event.event_id
        return None

    def get_event_by_id(self, truncated_id: str) -> TraceEvent | None:
        """Return the full TraceEvent object given a truncated event ID"""
        for event in self._get_all_events():
            if event.event_id and event.event_id.startswith(truncated_id):
                return event
        return None

    def _get_all_events(self) -> list[TraceEvent]:
        """Return a flattened list of all events in the tree"""
        all_events = []

        def collect_events(events):
            for event in events:
                all_events.append(event)
                if event.children:
                    collect_events(event.children)

        collect_events(self.events)
        return all_events


class RepoDefinition(BaseModel):
    provider: Annotated[str, Examples(("github", "integrations:github"))]
    owner: str
    name: str
    external_id: Annotated[str, Examples(specialized.ascii_words)]
    branch_name: str | None = Field(
        default=None,
        description="The branch that Autofix will work on, otherwise the default branch will be used.",
    )
    instructions: str | None = Field(
        default=None,
        description="Custom instructions when working in this repo.",
    )
    base_commit_sha: str | None = None
    provider_raw: str | None = None

    @property
    def full_name(self):
        return f"{self.owner}/{self.name}"

    @model_validator(mode="before")
    @classmethod
    def store_provider_raw(cls, data):
        if isinstance(data, dict) and "provider" in data and "provider_raw" not in data:
            data["provider_raw"] = data["provider"]
        return data

    @field_validator("provider", mode="after")
    @classmethod
    def validate_provider(cls, provider: str):
        return process_repo_provider(provider)

    def __hash__(self):
        return hash((self.provider, self.owner, self.name, self.external_id))


class InitializationError(Exception):
    pass


class PromptXmlModel(BaseXmlModel):
    def _pad_with_newlines(self, tree: ET.Element) -> None:
        for elem in tree.iter():
            if elem.text:
                stripped = elem.text.strip("\n")
                if stripped:
                    elem.text = "\n" + stripped + "\n"
            if elem.tail:
                stripped = elem.tail.strip("\n")
                if stripped:
                    elem.tail = "\n" + stripped + "\n"

    def to_prompt_str(self) -> str:
        tree: ET.Element = self.to_xml_tree()

        ET.indent(tree, space="", level=0)

        self._pad_with_newlines(tree)

        return unescape_xml_chars(ET.tostring(tree, encoding="unicode"))


class Line(BaseModel):
    source_line_no: Optional[int] = None
    target_line_no: Optional[int] = None
    diff_line_no: Optional[int] = None
    value: str
    line_type: Literal[" ", "+", "-"]


class Hunk(BaseModel):
    source_start: int
    source_length: int
    target_start: int
    target_length: int
    section_header: str
    lines: List[Line]


class FilePatch(BaseModel):
    type: Literal["A", "M", "D"]
    path: str
    added: int
    removed: int
    source_file: str
    target_file: str
    hunks: List[Hunk]

    def apply(self, file_contents: str | None) -> str | None:
        if self.type == "A":
            if file_contents is not None and file_contents.strip():
                raise FileChangeError("Cannot add a file that already exists.")
            return self._apply_hunks([])

        if file_contents is None:
            raise FileChangeError("File contents must be provided for modify or delete operations.")

        if self.type == "D":
            return None

        # For M type
        try:
            new_contents = self._apply_hunks(file_contents.splitlines(keepends=True))
        except Exception as e:
            raise FileChangeError(f"Error applying hunks: {e}")

        # Preserve any trailing characters from original
        if file_contents:
            trailing = file_contents[len(file_contents.rstrip()) :]
            return new_contents + trailing

        return new_contents

    def _apply_hunks(self, lines: List[str]) -> str:
        result = []
        current_line = 0

        for hunk in self.hunks:
            # Add unchanged lines before the hunk
            result.extend(lines[current_line : hunk.source_start - 1])
            current_line = hunk.source_start - 1

            for line in hunk.lines:
                if line.line_type == "+":
                    result.append(line.value + ("\n" if not line.value.endswith("\n") else ""))
                elif line.line_type == " ":
                    result.append(lines[current_line])
                    current_line += 1
                elif line.line_type == "-":
                    current_line += 1

        # Add any remaining unchanged lines after the last hunk
        result.extend(lines[current_line:])

        return "".join(result).rstrip("\n")


class FileChangeError(Exception):
    pass


class FileChange(BaseModel):
    change_type: Literal["create", "edit", "delete"]
    path: str
    reference_snippet: Optional[str] = None
    new_snippet: Optional[str] = None
    description: Optional[str] = None
    commit_message: Optional[str] = None

    def apply(self, file_contents: str | None) -> str | None:
        if self.change_type == "create":
            if file_contents is not None and file_contents != "":
                raise FileChangeError("Cannot create a file that already exists.")
            if self.new_snippet is None:
                raise FileChangeError("New snippet must be provided for creating a file.")
            return self.new_snippet

        if file_contents is None:
            raise FileChangeError("File contents must be provided for non-create operations.")

        if self.change_type == "edit":
            if self.new_snippet is None:
                raise FileChangeError("New snippet must be provided for editing a file.")
            if self.reference_snippet is None:
                raise FileChangeError("Reference snippet must be provided for editing a file.")
            return file_contents.replace(self.reference_snippet, self.new_snippet)

        # Delete
        if self.reference_snippet is None:
            return None

        return file_contents.replace(self.reference_snippet, "")


<<<<<<< HEAD
class EAPTrace(BaseModel):
    trace_id: str = Field(..., description="ID of the trace")
    trace: list[dict] = Field(..., description="List of spans in the trace")
    timestamp: datetime.datetime = Field(..., description="Known timestamp of a span in the trace")

    def _get_transaction_spans(self, trace: list[dict] | dict) -> list[dict]:
        """
        Filters the trace to only include the transaction spans.
        """
        # Base case: empty trace
        if not trace:
            return []

        # Process list of spans
        if isinstance(trace, list):
            transaction_spans = []
            for span in trace:
                transaction_spans.extend(self._get_transaction_spans(span))
            return transaction_spans

        # Process single span
        transaction_spans = []

        # Keep transaction spans
        if trace.get("is_transaction"):
            # Create new span with same attributes but only transaction children
            transaction_span = trace.copy()
            transaction_span["children"] = self._get_transaction_spans(trace.get("children", []))
            transaction_spans.append(transaction_span)
        # For non-transaction spans, just process children
        else:
            transaction_spans.extend(self._get_transaction_spans(trace.get("children", [])))

        return transaction_spans

    def get_and_format_trace(self, only_transactions=False) -> str:
        """
        Formats the trace as a string of tags.
        """
        trace = self.trace
        if only_transactions:
            trace = self._get_transaction_spans(self.trace)

        def format_span_as_tag(span, depth=0):
            # Calculate indentation for this level
            indent = "    " * depth

            # Prepare attributes
            attrs = []
            for key, value in span.items():
                if key != "children":
                    attrs.append(f'{key}="{value}"')
            attrs_str = " ".join(attrs)

            # Determine tag name based on is_transaction
            tag_name = "txn" if span.get("is_transaction") else "span"

            # Check if span has children
            if not span.get("children"):
                # Self-closing tag for spans without children
                return f"{indent}<{tag_name} {attrs_str} />"
            else:
                # Opening tag
                tag_start = f"{indent}<{tag_name} {attrs_str}>"

                # Format children recursively with increased depth
                children = []
                for child in span["children"]:
                    children.append(format_span_as_tag(child, depth + 1))

                # Join children with appropriate indentation
                child_content = "\n" + "\n".join(children)

                # End tag with proper indentation
                tag_end = f"\n{indent}</{tag_name}>"

                return f"{tag_start}{child_content}{tag_end}"

        # Format each transaction span
        formatted = []
        for span in trace:
            formatted.append(format_span_as_tag(span, 0))

        return "\n".join(formatted)
=======
class SeerProjectPreference(BaseModel):
    organization_id: int
    project_id: int
    repositories: list[RepoDefinition]

    def to_db_model(self) -> DbSeerProjectPreference:
        return DbSeerProjectPreference(
            organization_id=self.organization_id,
            project_id=self.project_id,
            repositories=[repo.model_dump() for repo in self.repositories],
        )

    @classmethod
    def from_db_model(cls, db_model: DbSeerProjectPreference) -> "SeerProjectPreference":
        return cls(
            organization_id=db_model.organization_id,
            project_id=db_model.project_id,
            repositories=db_model.repositories,
        )
>>>>>>> 5cd414b6
<|MERGE_RESOLUTION|>--- conflicted
+++ resolved
@@ -1035,7 +1035,6 @@
         return file_contents.replace(self.reference_snippet, "")
 
 
-<<<<<<< HEAD
 class EAPTrace(BaseModel):
     trace_id: str = Field(..., description="ID of the trace")
     trace: list[dict] = Field(..., description="List of spans in the trace")
@@ -1120,7 +1119,8 @@
             formatted.append(format_span_as_tag(span, 0))
 
         return "\n".join(formatted)
-=======
+
+      
 class SeerProjectPreference(BaseModel):
     organization_id: int
     project_id: int
@@ -1139,5 +1139,4 @@
             organization_id=db_model.organization_id,
             project_id=db_model.project_id,
             repositories=db_model.repositories,
-        )
->>>>>>> 5cd414b6
+        )