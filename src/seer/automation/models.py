--- conflicted
+++ resolved
@@ -465,11 +465,7 @@
     events: list[SentryEventData]
 
 
-<<<<<<< HEAD
 class ProfileFrame(TypedDict):
-=======
-class ProfileFrame(BaseModel):
->>>>>>> 5978fefb
     function: str
     module: str
     filename: str
@@ -479,13 +475,8 @@
 
 
 class Profile(BaseModel):
-<<<<<<< HEAD
     profile_matches_issue: bool = Field(default=False)
     execution_tree: list[ProfileFrame] = Field(default_factory=list)
-=======
-    profile_matches_issue: bool
-    execution_tree: list[ProfileFrame]
->>>>>>> 5978fefb
     relevant_functions: set[str] = Field(default_factory=set)
 
     def format_profile(
