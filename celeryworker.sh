#!/bin/bash

# TODO: Remove debug log level once celery debugging is done
<<<<<<< HEAD
WORKER_CMD="celery -A src.celery_app.tasks worker --loglevel=debug -c $CELERY_WORKER_CONCURRENCY $CELERY_WORKER_OPTIONS"
DEV=false
=======
WORKER_CMD="celery -A src.celery_app.tasks worker --loglevel=debug -c 1 $CELERY_WORKER_OPTIONS"
>>>>>>> 011514ce

if [ "$CELERY_WORKER_ENABLE" = "true" ]; then
    exec $WORKER_CMD
else
    echo "Celery worker is disabled via environment variable CELERY_WORKER_ENABLE"
    exit 0
fi<|MERGE_RESOLUTION|>--- conflicted
+++ resolved
@@ -1,12 +1,8 @@
 #!/bin/bash
 
 # TODO: Remove debug log level once celery debugging is done
-<<<<<<< HEAD
 WORKER_CMD="celery -A src.celery_app.tasks worker --loglevel=debug -c $CELERY_WORKER_CONCURRENCY $CELERY_WORKER_OPTIONS"
 DEV=false
-=======
-WORKER_CMD="celery -A src.celery_app.tasks worker --loglevel=debug -c 1 $CELERY_WORKER_OPTIONS"
->>>>>>> 011514ce
 
 if [ "$CELERY_WORKER_ENABLE" = "true" ]; then
     exec $WORKER_CMD
