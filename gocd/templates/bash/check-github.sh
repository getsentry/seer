--- conflicted
+++ resolved
@@ -3,8 +3,4 @@
 /devinfra/scripts/checks/githubactions/checkruns.py \
   getsentry/seer \
   "${GO_REVISION_SEER_REPO}" \
-<<<<<<< HEAD
   "Finish Tests"
-=======
-  "Tests"
->>>>>>> 37e8dd60
